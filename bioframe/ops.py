import numpy as np
import pandas as pd

from .core import arrops, checks, construction
from .core.specs import _get_default_colnames, _verify_columns
from .core.stringops import parse_region

__all__ = [
    "select",
    "select_mask",
    "select_indices",
    "select_labels",
    "expand",
    "overlap",
    "cluster",
    "merge",
    "coverage",
    "closest",
    "subtract",
    "setdiff",
    "count_overlaps",
    "trim",
    "complement",
    "sort_bedframe",
    "assign_view",
]


def select_mask(df, region, cols=None):
    """
    Return boolean mask for all genomic intervals that overlap a query range.

    Parameters
    ----------
    df : pandas.DataFrame

    region : str or tuple
        The genomic region to select from the dataframe in UCSC-style genomic
        region string, or triple (chrom, start, end).

    cols : (str, str, str) or None
        The names of columns containing the chromosome, start and end of the
        genomic intervals. The default values are 'chrom', 'start', 'end'.

    Returns
    -------
    Boolean array of shape (len(df),)
    """
    ck, sk, ek = _get_default_colnames() if cols is None else cols
    _verify_columns(df, [ck, sk, ek])

    chrom, start, end = parse_region(region)

    if chrom is None:
        raise ValueError("no chromosome detected, check region input")

    if start is None:
        mask = df[ck] == chrom
    else:
        if end is None:
            end = np.inf
        mask = (df[ck] == chrom) & (
            ((df[sk] < end) & (df[ek] > start))
            | ((df[sk] == df[ek]) & (df[sk] == start))  # include points at query start
        )
    return mask.to_numpy()


def select_indices(df, region, cols=None):
    """
    Return integer indices of all genomic intervals that overlap a query range.

    Parameters
    ----------
    df : pandas.DataFrame

    region : str or tuple
        The genomic region to select from the dataframe in UCSC-style genomic
        region string, or triple (chrom, start, end).

    cols : (str, str, str) or None
        The names of columns containing the chromosome, start and end of the
        genomic intervals. The default values are 'chrom', 'start', 'end'.

    Returns
    -------
    1D array of int
    """
    return np.nonzero(select_mask(df, region, cols))[0]


def select_labels(df, region, cols=None):
    """
    Return pandas Index labels of all genomic intervals that overlap a query
    range.

    Parameters
    ----------
    df : pandas.DataFrame

    region : str or tuple
        The genomic region to select from the dataframe in UCSC-style genomic
        region string, or triple (chrom, start, end).

    cols : (str, str, str) or None
        The names of columns containing the chromosome, start and end of the
        genomic intervals. The default values are 'chrom', 'start', 'end'.

    Returns
    -------
    pandas.Index
    """
    return df.index[select_mask(df, region, cols)]


def select(df, region, cols=None):
    """
    Return all genomic intervals in a dataframe that overlap a genomic region.

    Parameters
    ----------
    df : pandas.DataFrame

    region : str or tuple
        The genomic region to select from the dataframe in UCSC-style genomic
        region string, or triple (chrom, start, end).

    cols : (str, str, str) or None
        The names of columns containing the chromosome, start and end of the
        genomic intervals. The default values are 'chrom', 'start', 'end'.

    Returns
    -------
    df : pandas.DataFrame

    Notes
    -----
    See :func:`.core.stringops.parse_region()` for more information on region
    formatting.

    See also
    --------
    :func:`select_mask`
    :func:`select_indices`
    :func:`select_labels`
    """
    return df.loc[select_mask(df, region, cols)]


def expand(df, pad=None, scale=None, side="both", cols=None):
    """
    Expand each interval by an amount specified with `pad`.

    Negative values for pad shrink the interval, up to the midpoint.
    Multiplicative rescaling of intervals enabled with scale. Only one of pad
    or scale can be provided. Often followed by :func:`trim()`.

    Parameters
    ----------
    df : pandas.DataFrame

    pad : int, optional
        The amount by which the intervals are additively expanded *on each side*.
        Negative values for pad shrink intervals, but not beyond the interval
        midpoint. Either `pad` or `scale` must be supplied.

    scale : float, optional
        The factor by which to scale intervals multiplicatively on each side, e.g
        ``scale=2`` doubles each interval, ``scale=0`` returns midpoints, and
        ``scale=1`` returns original intervals. Default False.
        Either `pad` or `scale` must be supplied.

    side : str, optional
        Which side to expand, possible values are 'left', 'right' and 'both'.
        Default 'both'.

    cols : (str, str, str) or None
        The names of columns containing the chromosome, start and end of the
        genomic intervals. Default values are 'chrom', 'start', 'end'.

    Returns
    -------
    df_expanded : pandas.DataFrame

    Notes
    -----
    See :func:`bioframe.trim` for trimming interals after expansion.

    """

    ck, sk, ek = _get_default_colnames() if cols is None else cols
    checks.is_bedframe(df, raise_errors=True, cols=[ck, sk, ek])

    if scale is not None and pad is not None:
        raise ValueError("only one of pad or scale can be supplied")
    elif scale is not None:
        if scale < 0:
            raise ValueError("multiplicative scale must be >=0")
        pads = 0.5 * (scale - 1) * (df[ek].values - df[sk].values)
        types = df.dtypes[[sk, ek]]
    elif pad is not None:
        if not isinstance(pad, int):
            raise ValueError("additive pad must be integer")
        pads = pad
    else:
        raise ValueError("either pad or scale must be supplied")

    df_expanded = df.copy()
    if side == "both" or side == "left":
        df_expanded[sk] = df[sk].values - pads
    if side == "both" or side == "right":
        df_expanded[ek] = df[ek] + pads

    if pad is not None:
        if pad < 0:
            mids = df[sk].values + (0.5 * (df[ek].values - df[sk].values)).astype(
                np.int64
            )
            df_expanded[sk] = np.minimum(df_expanded[sk].values, mids)
            df_expanded[ek] = np.maximum(df_expanded[ek].values, mids)
    if scale is not None:
        df_expanded[[sk, ek]] = df_expanded[[sk, ek]].round()
        df_expanded[[sk, ek]] = df_expanded[[sk, ek]].astype(types)

    return df_expanded


def _overlap_intidxs(df1, df2, how="left", cols1=None, cols2=None, on=None):
    """
    Find pairs of overlapping genomic intervals and return the integer
    indices of the overlapping intervals.

    Parameters
    ----------
    df1, df2 : pandas.DataFrame
        Two sets of genomic intervals stored as a DataFrame.

    how : {'left', 'right', 'outer', 'inner'}, default 'left'
        How to handle the overlaps on the two dataframes.
        left: use the set of intervals in df1
        right: use the set of intervals in df2
        outer: use the union of the set of intervals from df1 and df2
        inner: use intersection of the set of intervals from df1 and df2

    cols1, cols2 : (str, str, str) or None
        The names of columns containing the chromosome, start and end of the
        genomic intervals, provided separately for each set. The default
        values are 'chrom', 'start', 'end'.

    on : list or None
        Additional shared columns to consider as separate groups.

    Returns
    -------
    overlap_ids : numpy.ndarray
        The indices of the overlapping genomic intervals in the original
        dataframes. The 1st column contains the indices of intervals
        from the 1st set, the 2nd column - the indicies from the 2nd set.
    """

    # Allow users to specify the names of columns containing the interval coordinates.
    ck1, sk1, ek1 = _get_default_colnames() if cols1 is None else cols1
    ck2, sk2, ek2 = _get_default_colnames() if cols2 is None else cols2
    _verify_columns(df1, [ck1, sk1, ek1])
    _verify_columns(df2, [ck2, sk2, ek2])

    # Switch to integer indices.
    df1 = df1.reset_index(drop=True)
    df2 = df2.reset_index(drop=True)

    # Calculate groups, determined by chrom and on.
    group_list1 = [ck1]
    group_list2 = [ck2]
    if on is not None:
        group_list1 += on
        group_list2 += on

    df1_groups = df1.groupby(group_list1, observed=True, dropna=False).indices
    df2_groups = df2.groupby(group_list2, observed=True, dropna=False).indices
    all_groups = set.union(set(df1_groups), set(df2_groups))

    # Extract coordinate columns
    # .values will return a numpy array or pandas array, depending on the dtype
    starts1 = df1[sk1].values
    ends1 = df1[ek1].values
    starts2 = df2[sk2].values
    ends2 = df2[ek2].values

    # Find overlapping intervals per group (determined by chrom and on).
    overlap_intidxs = []
    for group_keys in all_groups:
        df1_group_idxs = (
            df1_groups[group_keys] if (group_keys in df1_groups) else np.array([])
        )
        df2_group_idxs = (
            df2_groups[group_keys] if (group_keys in df2_groups) else np.array([])
        )
        overlap_intidxs_sub = []

        both_groups_nonempty = (df1_group_idxs.size > 0) and (df2_group_idxs.size > 0)

        if both_groups_nonempty:
            overlap_idxs_loc = arrops.overlap_intervals(
                starts1[df1_group_idxs],
                ends1[df1_group_idxs],
                starts2[df2_group_idxs],
                ends2[df2_group_idxs],
            )

            # Convert local per-chromosome indices into the
            # indices of the original table.
            overlap_intidxs_sub += [
                [
                    df1_group_idxs[overlap_idxs_loc[:, 0]],
                    df2_group_idxs[overlap_idxs_loc[:, 1]],
                ]
            ]

        if how in ["outer", "left"] and df1_group_idxs.size > 0:
            if both_groups_nonempty:
                no_overlap_ids1 = df1_group_idxs[
                    np.where(
                        np.bincount(
                            overlap_idxs_loc[:, 0], minlength=len(df1_group_idxs)
                        )
                        == 0
                    )[0]
                ]
            else:
                no_overlap_ids1 = df1_group_idxs

            overlap_intidxs_sub += [
                [
                    no_overlap_ids1,
                    -1 * np.ones_like(no_overlap_ids1),
                ]
            ]

        if how in ["outer", "right"] and df2_group_idxs.size > 0:
            if both_groups_nonempty:
                no_overlap_ids2 = df2_group_idxs[
                    np.where(
                        np.bincount(
                            overlap_idxs_loc[:, 1], minlength=len(df2_group_idxs)
                        )
                        == 0
                    )[0]
                ]
            else:
                no_overlap_ids2 = df2_group_idxs

            overlap_intidxs_sub += [
                [
                    -1 * np.ones_like(no_overlap_ids2),
                    no_overlap_ids2,
                ]
            ]
        if overlap_intidxs_sub:
            overlap_intidxs.append(
                np.block(
                    [
                        [idxs[:, None] for idxs in idxs_pair]
                        for idxs_pair in overlap_intidxs_sub
                    ]
                )
            )

    if len(overlap_intidxs) == 0:
        return np.ndarray(shape=(0, 2), dtype=int)
    overlap_intidxs = np.vstack(overlap_intidxs)

    return overlap_intidxs


NUMPY_INT_TO_DTYPE = {
    np.dtype(np.int8): pd.Int8Dtype(),
    np.dtype(np.int16): pd.Int16Dtype(),
    np.dtype(np.int32): pd.Int32Dtype(),
    np.dtype(np.int64): pd.Int64Dtype(),
    np.dtype(np.uint8): pd.UInt8Dtype(),
    np.dtype(np.uint16): pd.UInt16Dtype(),
    np.dtype(np.uint32): pd.UInt32Dtype(),
    np.dtype(np.uint64): pd.UInt64Dtype(),
}


def _to_nullable_dtype(dtype):
    try:
        dtype = np.dtype(dtype)
    except TypeError:
        return dtype
    return NUMPY_INT_TO_DTYPE.get(dtype, dtype)


def overlap(
    df1,
    df2,
    how="left",
    return_input=True,
    return_index=False,
    return_overlap=False,
    suffixes=("", "_"),
    keep_order=None,
    cols1=None,
    cols2=None,
    on=None,
    ensure_int=True,
):
    """
    Find pairs of overlapping genomic intervals.

    Parameters
    ----------
    df1, df2 : pandas.DataFrame
        Two sets of genomic intervals stored as a DataFrame.

    how : {'left', 'right', 'outer', 'inner'}, default 'left'
        How to handle the overlaps on the two dataframes.
        left: use the set of intervals in df1
        right: use the set of intervals in df2
        outer: use the union of the set of intervals from df1 and df2
        inner: use intersection of the set of intervals from df1 and df2

    return_input : bool, optional
        If True, return columns from input dfs. Default True.

    return_index : bool, optional
        If True, return indicies of overlapping pairs as two new columns
        ('index'+suffixes[0] and 'index'+suffixes[1]). Default False.

    return_overlap : bool, optional
        If True, return overlapping intervals for the overlapping pairs
        as two additional columns (`overlap_start`, `overlap_end`).
        When `cols1` is modified, `start` and `end` are replaced accordingly.
        When `return_overlap` is a string, its value is used for naming the overlap
        columns: `return_overlap + "_start"`, `return_overlap + "_end"`.
        Default False.

    suffixes : (str, str), optional
        The suffixes for the columns of the two overlapped sets.

    keep_order : bool, optional
        If True and how='left', sort the output dataframe to preserve the order
        of the intervals in df1. Cannot be used with how='right'/'outer'/'inner'.
        Default True for how='left', and None otherwise.
        Note that it relies on sorting of index in the original dataframes,
        and will reorder the output by index.

    cols1, cols2 : (str, str, str) or None, optional
        The names of columns containing the chromosome, start and end of the
        genomic intervals, provided separately for each set. The default
        values are 'chrom', 'start', 'end'.

    on : list or None, optional
        List of additional shared columns to consider as separate groups
        when considering overlaps. A common use would be passing on=['strand'].
        Default is None.

    ensure_int : bool, optional [default: True]
        If True, ensures that the output dataframe uses integer dtypes for
        start and end coordinates. This may involve converting coordinate
        columns to nullable types in outer joins. Default True.

    Returns
    -------
    df_overlap : pandas.DataFrame

    Notes
    -----
    If ``ensure_int`` is False, inner joins will preserve coordinate dtypes
    from the input dataframes, but outer joins will be subject to native type
    casting rules if missing data is introduced. For example, if `df1` uses a
    NumPy integer dtype for `start` and/or `end`, the output dataframe will
    use the same dtype after an inner join, but, due to casting rules, may
    produce ``float64`` after a left/right/outer join with missing data stored
    as ``NaN``. On the other hand, if `df1` uses Pandas nullable dtypes, the
    corresponding coordinate columns will preserve the same dtype in the
    output, with missing data stored as ``NA``.
    """
    ck1, sk1, ek1 = _get_default_colnames() if cols1 is None else cols1
    ck2, sk2, ek2 = _get_default_colnames() if cols2 is None else cols2
    checks.is_bedframe(df1, raise_errors=True, cols=[ck1, sk1, ek1])
    checks.is_bedframe(df2, raise_errors=True, cols=[ck2, sk2, ek2])

    if (how == "left") and (keep_order is None):
        keep_order = True
    if (how != "left") and keep_order:
        raise ValueError("keep_order=True only allowed for how='left'")

    if on is not None:
        if not isinstance(on, list):
            raise ValueError("on=[] must be None or list")
        if (ck1 in on) or (ck2 in on):
            raise ValueError("on=[] should not contain chromosome colnames")
        _verify_columns(df1, on)
        _verify_columns(df2, on)

    overlap_df_idxs = _overlap_intidxs(
        df1,
        df2,
        how=how,
        cols1=cols1,
        cols2=cols2,
        on=on,
    )
    events1 = overlap_df_idxs[:, 0]
    events2 = overlap_df_idxs[:, 1]

    # Generate output tables.
    index_col = return_index if isinstance(return_index, str) else "index"
    index_col_1 = index_col + suffixes[0]
    index_col_2 = index_col + suffixes[1]
    df_index_1 = pd.DataFrame({index_col_1: df1.index[events1]}, dtype=pd.Int64Dtype())
    df_index_2 = pd.DataFrame({index_col_2: df2.index[events2]}, dtype=pd.Int64Dtype())

    df_overlap = None
    if return_overlap:
        overlap_col = return_overlap if isinstance(return_overlap, str) else "overlap"
        overlap_col_sk1 = overlap_col + "_" + sk1
        overlap_col_ek1 = overlap_col + "_" + ek1

        overlap_start = np.maximum(
            df1[sk1].values[events1],
            df2[sk2].values[events2],
        )

        overlap_end = np.minimum(
            df1[ek1].values[events1],
            df2[ek2].values[events2],
        )

        df_overlap = pd.DataFrame(
            {overlap_col_sk1: overlap_start, overlap_col_ek1: overlap_end}
        )

    df_input_1 = None
    df_input_2 = None
    if return_input or str(return_input) == "1" or return_input == "left":
        df_input_1 = df1.iloc[events1].reset_index(drop=True)
        df_input_1.columns = [c + suffixes[0] for c in df_input_1.columns]

    if return_input or str(return_input) == "2" or return_input == "right":
        df_input_2 = df2.iloc[events2].reset_index(drop=True)
        df_input_2.columns = [c + suffixes[1] for c in df_input_2.columns]

    # Masking non-overlapping regions if using non-inner joins.
    if how != "inner":
        is_na_left = events1 == -1
        is_na_right = events2 == -1
        any_na_left = is_na_left.any()
        any_na_right = is_na_right.any()
        df_index_1[is_na_left] = None
        df_index_2[is_na_right] = None

        if df_input_1 is not None:
            if ensure_int and any_na_left:
                df_input_1 = df_input_1.astype(
                    {
                        sk1 + suffixes[0]: _to_nullable_dtype(df1[sk1].dtype),
                        ek1 + suffixes[0]: _to_nullable_dtype(df1[ek1].dtype),
                    }
                )
            if any_na_left:
                df_input_1[is_na_left] = None

        if df_input_2 is not None:
            if ensure_int and any_na_right:
                df_input_2 = df_input_2.astype(
                    {
                        sk2 + suffixes[1]: _to_nullable_dtype(df2[sk2].dtype),
                        ek2 + suffixes[1]: _to_nullable_dtype(df2[ek2].dtype),
                    }
                )
            if any_na_right:
                df_input_2[is_na_right] = None

        if df_overlap is not None:
            if ensure_int and (any_na_left or any_na_right):
                df_overlap = df_overlap.convert_dtypes()
                df_overlap[is_na_left | is_na_right] = None

    out_df = pd.concat(
        [df_index_1, df_input_1, df_index_2, df_input_2, df_overlap], axis="columns"
    )
    if keep_order:
        out_df = out_df.sort_values([index_col_1, index_col_2])

    if not return_index:
        out_df.drop([index_col_1, index_col_2], axis=1, inplace=True)

    out_df.reset_index(drop=True, inplace=True)
    return out_df


def cluster(
    df,
    min_dist=0,
    cols=None,
    on=None,
    return_input=True,
    return_cluster_ids=True,
    return_cluster_intervals=True,
):
    """
    Cluster overlapping intervals into groups.

    Can return numeric ids for these groups (with `return_cluster_ids`=True)
    and/or their genomic coordinates (with `return_cluster_intervals`=True).
    Also see :func:`merge()`, which discards original intervals and returns a
    new set.

    Parameters
    ----------
    df : pandas.DataFrame

    min_dist : float or None
        If provided, cluster intervals separated by this distance or less.
        If ``None``, do not cluster non-overlapping intervals.
        Since bioframe uses semi-open intervals, interval pairs [0,1) and [1,2)
        do not overlap, but are separated by a distance of 0. Such adjacent
        intervals are not clustered when ``min_dist=None``, but are clustered
        when ``min_dist=0``.

    cols : (str, str, str) or None
        The names of columns containing the chromosome, start and end of the
        genomic intervals. The default values are 'chrom', 'start', 'end'.

    on : None or list
        List of column names to perform clustering on independently, passed as
        an argument to df.groupby before clustering. Default is ``None``.
        An example useage would be to pass ``on=['strand']``.

    return_input : bool
        If True, return input

    return_cluster_ids : bool
        If True, return ids for clusters

    return_cluster_invervals : bool
        If True, return clustered interval the original interval belongs to

    Returns
    -------
    df_clustered : pd.DataFrame

    """
    if min_dist is not None:
        if min_dist < 0:
            raise ValueError("min_dist>=0 currently required")
    # Allow users to specify the names of columns containing the interval coordinates.
    ck, sk, ek = _get_default_colnames() if cols is None else cols
    _verify_columns(df, [ck, sk, ek])

    # Switch to integer indices.
    df_index = df.index
    df = df.reset_index(drop=True)

    # Find overlapping intervals for groups specified by ck1 and on=[] (default on=None)
    group_list = [ck]
    if on is not None:
        if not isinstance(on, list):
            raise ValueError("on=[] must be None or list")
        if ck in on:
            raise ValueError("on=[] should not contain chromosome colnames")
        _verify_columns(df, on)
        group_list += on
    df_groups = df.groupby(group_list, observed=True).groups

    cluster_ids = np.full(df.shape[0], -1)
    clusters = []
    max_cluster_id = -1

    for group_keys, df_group_idxs in df_groups.items():
        if pd.isna(pd.Series(group_keys)).any():
            continue
        if df_group_idxs.empty:
            continue
        df_group = df.loc[df_group_idxs]
        (
            cluster_ids_group,
            cluster_starts_group,
            cluster_ends_group,
        ) = arrops.merge_intervals(
            df_group[sk].values.astype(np.int64),
            df_group[ek].values.astype(np.int64),
            min_dist=min_dist,
        )

        interval_counts = np.bincount(cluster_ids_group)
        cluster_ids_group += max_cluster_id + 1
        n_clusters = cluster_starts_group.shape[0]
        max_cluster_id += n_clusters

        cluster_ids[df_group_idxs.values] = cluster_ids_group

        ## Storing chromosome names causes a 2x slowdown. :(
        if isinstance(group_keys, str):
            group_keys = (group_keys,)
        clusters_group = {}
        for col in group_list:
            clusters_group[col] = pd.Series(
                data=np.full(n_clusters, group_keys[group_list.index(col)]),
                dtype=df[col].dtype,
            )
        clusters_group[sk] = cluster_starts_group
        clusters_group[ek] = cluster_ends_group
        clusters_group["n_intervals"] = interval_counts
        clusters_group = pd.DataFrame(clusters_group)

        clusters.append(clusters_group)

    df_nans = pd.isnull(df[[sk, ek, *group_list]]).any(axis=1)
    if df_nans.sum() > 0:
        cluster_ids[df_nans.values] = (
            max_cluster_id + 1 + np.arange(np.sum(df_nans.values))
        )
        clusters.append(df.loc[df_nans])

    clusters = pd.concat(clusters).reset_index(drop=True)
    if df_nans.sum() > 0:
        clusters = clusters.astype({sk: pd.Int64Dtype(), ek: pd.Int64Dtype()})
    assert np.all(cluster_ids >= 0)

    # reorder cluster columns to have chrom,start,end first
    clusters_names = list(clusters.keys())
    clusters = clusters[
        [ck, sk, ek] + [col for col in clusters_names if col not in [ck, sk, ek]]
    ]

    out_df = {}
    if return_cluster_ids:
        out_df["cluster"] = cluster_ids
    if return_cluster_intervals:
        out_df["cluster_start"] = clusters[sk].values[cluster_ids]
        out_df["cluster_end"] = clusters[ek].values[cluster_ids]

    out_df = pd.DataFrame(out_df)

    if return_input:
        out_df = pd.concat([df, out_df], axis="columns")

    out_df.set_index(df_index)

    return out_df


def merge(df, min_dist=0, cols=None, on=None):
    """
    Merge overlapping intervals.

    This returns a new dataframe of genomic intervals, which have the genomic
    coordinates of the interval cluster groups from the input dataframe. Also
    :func:`cluster()`, which returns the assignment of intervals to clusters
    prior to merging.

    Parameters
    ----------
    df : pandas.DataFrame

    min_dist : float or None
        If provided, merge intervals separated by this distance or less.
        If None, do not merge non-overlapping intervals. Using
        ``min_dist=0`` and ``min_dist=None`` will bring different results.
        bioframe uses semi-open intervals, so interval pairs [0,1) and [1,2)
        do not overlap, but are separated by a distance of 0. Adjacent intervals
        are not merged when ``min_dist=None``, but are merged when ``min_dist=0``.

    cols : (str, str, str) or None
        The names of columns containing the chromosome, start and end of the
        genomic intervals. The default values are 'chrom', 'start', 'end'.

    on : None or list
        List of column names to perform clustering on independently, passed as
        an argument to df.groupby before clustering. Default is None.
        An example useage would be to pass ``on=['strand']``.

    Returns
    -------
    df_merged : pandas.DataFrame
        A pandas dataframe with coordinates of merged clusters.

    Notes
    -------
    Resets index.

    """

    if min_dist is not None:
        if min_dist < 0:
            raise ValueError("min_dist>=0 currently required")

    # Allow users to specify the names of columns containing the interval coordinates.
    ck, sk, ek = _get_default_colnames() if cols is None else cols
    checks.is_bedframe(df, raise_errors=True, cols=[ck, sk, ek])

    df = df.copy()
    df.reset_index(inplace=True, drop=True)

    # Find overlapping intervals for groups specified by on=[] (default on=None)
    group_list = [ck]
    if on is not None:
        if not isinstance(on, list):
            raise ValueError("on=[] must be None or list")
        if ck in on:
            raise ValueError("on=[] should not contain chromosome colnames")
        _verify_columns(df, on)
        group_list += on
    df_groups = df.groupby(group_list, observed=True).groups

    clusters = []

    for group_keys, df_group_idxs in df_groups.items():
        if pd.isna(pd.Series(group_keys)).any():
            continue
        if df_group_idxs.empty:
            continue

        df_group = df.loc[df_group_idxs]
        (
            cluster_ids_group,
            cluster_starts_group,
            cluster_ends_group,
        ) = arrops.merge_intervals(
            df_group[sk].values.astype(np.int64),
            df_group[ek].values.astype(np.int64),
            min_dist=min_dist
            # df_group[sk].values, df_group[ek].values, min_dist=min_dist
        )
        interval_counts = np.bincount(cluster_ids_group)
        n_clusters = cluster_starts_group.shape[0]

        ## Storing chromosome names causes a 2x slowdown. :(
        if isinstance(group_keys, str):
            group_keys = (group_keys,)
        clusters_group = {}
        for col in group_list:
            clusters_group[col] = pd.Series(
                data=np.full(n_clusters, group_keys[group_list.index(col)]),
                dtype=df[col].dtype,
            )
        clusters_group[sk] = cluster_starts_group
        clusters_group[ek] = cluster_ends_group
        clusters_group["n_intervals"] = interval_counts
        clusters_group = pd.DataFrame(clusters_group)

        clusters.append(clusters_group)

    df_nans = pd.isnull(df[[sk, ek, *group_list]]).any(axis=1)
    df_has_nans = df_nans.sum()
    if df_has_nans:
        nan_intervals = pd.DataFrame(
            [pd.NA] * df_has_nans,
            columns=["n_intervals"],
            index=df.loc[df_nans].index,
        )
        clusters.append(
            pd.concat(
                [df.loc[df_nans], nan_intervals],
                axis=1,
            )
        )

    clusters = pd.concat(clusters).reset_index(drop=True)
    if df_has_nans:
        clusters = clusters.astype(
            {sk: pd.Int64Dtype(), ek: pd.Int64Dtype(), "n_intervals": pd.Int64Dtype()}
        )

    # reorder cluster columns to have chrom,start,end first
    clusters_names = list(clusters.keys())
    clusters = clusters[
        [ck, sk, ek] + [col for col in clusters_names if col not in [ck, sk, ek]]
    ]

    return clusters


def coverage(
    df1,
    df2,
    suffixes=("", "_"),
    return_input=True,
    cols1=None,
    cols2=None,
):
    """
    Quantify the coverage of intervals from 'df1' by intervals from 'df2'.

    For every interval in 'df1' find the number of base pairs covered by
    intervals in 'df2'. Note this only quantifies whether a basepair in 'df1'
    was covered, as 'df2' is merged before calculating coverage.

    Parameters
    ----------
    df1, df2 : pandas.DataFrame
        Two sets of genomic intervals stored as a DataFrame.

    suffixes : (str, str)
        The suffixes for the columns of the two overlapped sets.

    return_input : bool
        If True, return input as well as computed coverage

    cols1, cols2 : (str, str, str) or None
        The names of columns containing the chromosome, start and end of the
        genomic intervals, provided separately for each set. The default
        values are 'chrom', 'start', 'end'.

    Returns
    -------
    df_coverage : pandas.DataFrame

    Notes
    ------
    Resets index.

    """

    ck1, sk1, ek1 = _get_default_colnames() if cols1 is None else cols1
    ck2, sk2, ek2 = _get_default_colnames() if cols2 is None else cols2

    df1.reset_index(inplace=True, drop=True)

    df2_merged = merge(df2, cols=cols2)

    df_overlap = overlap(
        df1,
        df2_merged,
        how="left",
        suffixes=suffixes,
        keep_order=True,
        return_index=True,
        return_overlap=True,
        cols1=cols1,
        cols2=cols2,
    )

    df_overlap["overlap"] = df_overlap[f"overlap_{ek1}"] - df_overlap[f"overlap_{sk1}"]

    out_df = (
        pd.DataFrame(
            df_overlap.groupby("index" + suffixes[0])
            .agg({"overlap": "sum"})["overlap"]
            .astype(df1[sk1].dtype)
        )
        .rename(columns={"overlap": "coverage"})
        .reset_index(drop=True)
    )

    if return_input:
        out_df = pd.concat([df1, out_df], axis="columns")
    return out_df


def _closest_intidxs(
    df1,
    df2=None,
    k=1,
    ignore_overlaps=False,
    ignore_upstream=False,
    ignore_downstream=False,
    direction_col=None,
    tie_breaking_col=None,
    cols1=None,
    cols2=None,
):
    """
    For every interval in set 1 find k closest genomic intervals in set2 and
    return their integer indices.

    Parameters
    ----------
    df1, df2 : pandas.DataFrame
        Two sets of genomic intervals stored as a DataFrame.
        If df2 is None or same object as df1, find closest intervals within
        the same set.

    k_closest : int
        The number of closest intervals to report.

    cols1, cols2 : (str, str, str)
        The names of columns containing the chromosome, start and end of the
        genomic intervals, provided separately for each set. The default
        values are 'chrom', 'start', 'end'.

    Returns
    -------
    closest_ids : numpy.ndarray
        The indices of the overlapping genomic intervals in the original
        dataframes. The 1st column contains the indices of intervals
        from the 1st set, the 2nd column - the indicies from the 2nd set.
        The second column is filled with -1 for those intervals in the 1st
        set with no closest 2nd set interval.
    """

    # Allow users to specify the names of columns containing the interval coordinates.
    ck1, sk1, ek1 = _get_default_colnames() if cols1 is None else cols1
    ck2, sk2, ek2 = _get_default_colnames() if cols2 is None else cols2

    self_closest = False
    if (df2 is None) or (df2 is df1):
        if len(df1) == 1:
            raise ValueError(
                "df1 must have more than one interval to find closest "
                "non-identical interval"
            )
        df2 = df1
        self_closest = True

    # Switch to integer indices.
    df1 = df1.reset_index(drop=True)
    df2 = df2.reset_index(drop=True)

    # Find overlapping intervals per chromosome.
    df1_groups = df1.groupby(ck1, observed=True).groups
    df2_groups = df2.groupby(ck2, observed=True).groups
    closest_intidxs = []
    for group_keys, df1_group_idxs in df1_groups.items():
        if group_keys not in df2_groups:
            #
            closest_idxs_group = np.vstack(
                [
                    df1_group_idxs,
                    -1 * np.ones_like(df1_group_idxs),
                ]
            ).T
            closest_intidxs.append(closest_idxs_group)
            continue

        df2_group_idxs = df2_groups[group_keys]

        df1_group = df1.loc[df1_group_idxs]
        df2_group = df2.loc[df2_group_idxs]

        tie_arr = None
        if isinstance(tie_breaking_col, str):
            tie_arr = df2_group[tie_breaking_col].values
        elif callable(tie_breaking_col):
            tie_arr = tie_breaking_col(df2_group).values
        else:
            ValueError(
                "tie_breaking_col must be either a column label or "
                "f(DataFrame) -> Series"
            )

        # Verify and construct the direction_arr (convert from pandas string
        # column to bool array)
        # TODO: should we add checks that it's valid "strand"?
        direction_arr = None
        if direction_col is None:
            direction_arr = np.ones(len(df1_group), dtype=np.bool_)
        else:
            direction_arr = (
                df1_group[direction_col].values != "-"
            )  # both "+" and "." keep orientation by genomic coordinate

        # Calculate closest intervals with arrops:
        closest_idxs_group = arrops.closest_intervals(
            df1_group[sk1].values,
            df1_group[ek1].values,
            None if self_closest else df2_group[sk2].values,
            None if self_closest else df2_group[ek2].values,
            k=k,
            tie_arr=tie_arr,
            ignore_overlaps=ignore_overlaps,
            ignore_upstream=ignore_upstream,
            ignore_downstream=ignore_downstream,
            direction=direction_arr,
        )

        na_idxs = np.isin(
            np.arange(len(df1_group_idxs)), closest_idxs_group[:, 0], invert=True
        )

        # 1) Convert local per-chromosome indices into the
        # indices of the original table,
        # 2) Fill in the intervals that do not have closest values.
        closest_idxs_group = np.concatenate(
            [
                np.vstack(
                    [
                        df1_group_idxs.values[closest_idxs_group[:, 0]],
                        df2_group_idxs.values[closest_idxs_group[:, 1]],
                    ]
                ).T,
                np.vstack(
                    [
                        df1_group_idxs.values[na_idxs],
                        -1 * np.ones_like(df1_group_idxs.values[na_idxs]),
                    ]
                ).T,
            ]
        )

        closest_intidxs.append(closest_idxs_group)

    if len(closest_intidxs) == 0:
<<<<<<< HEAD
        return np.ndarray(shape=(0, 2), dtype=int)
=======
        return np.ndarray(shape=(0, 2), dtype=np.int64)
>>>>>>> fe33a9d9
    closest_intidxs = np.vstack(closest_intidxs)

    return closest_intidxs


def closest(
    df1,
    df2=None,
    k=1,
    ignore_overlaps=False,
    ignore_upstream=False,
    ignore_downstream=False,
    direction_col=None,
    tie_breaking_col=None,
    return_input=True,
    return_index=False,
    return_distance=True,
    return_overlap=False,
    suffixes=("", "_"),
    cols1=None,
    cols2=None,
):
    """
    For every interval in dataframe `df1` find k closest genomic intervals in
    dataframe `df2`.

    Currently, we are not taking the feature strands into account for filtering.
    However, the strand can be used for definition of upstream/downstream of
    the feature (direction).

    Note that, unless specified otherwise, overlapping intervals are considered
    as closest. When multiple intervals are located at the same distance, the
    ones with the lowest index
    in `df2` are returned.

    Parameters
    ----------
    df1, df2 : pandas.DataFrame
        Two sets of genomic intervals stored as a DataFrame.
        If `df2` is None, find closest non-identical intervals within the same
        set.

    k : int
        The number of the closest intervals to report.

    ignore_overlaps : bool
        If True, ignore overlapping intervals and return the closest
        non-overlapping interval.

    ignore_upstream : bool
        If True, ignore intervals in `df2` that are upstream of intervals in
        `df1`, relative to the reference strand or the strand specified by
        direction_col.

    ignore_downstream : bool
        If True, ignore intervals in `df2` that are downstream of intervals
        in `df1`, relative to the reference strand or the strand specified by
        direction_col.

    direction_col : str
        Name of direction column that will set upstream/downstream orientation
        for each feature. The column should contain bioframe-compliant strand
        values ("+", "-", ".").

    tie_breaking_col : str
        A column in `df2` to use for breaking ties when multiple intervals
        are located at the same distance. Intervals with *lower* values will
        be selected.

    return_input : bool
        If True, return input

    return_index : bool
        If True, return indices

    return_distance : bool
        If True, return distances. Returns zero for overlaps.

    return_overlap : bool
        If True, return columns: 'have_overlap', 'overlap_start', and
        'overlap_end'. Fills df_closest['overlap_start'] and df['overlap_end']
        with None if non-overlapping. Default False.

    suffixes : (str, str)
        The suffixes for the columns of the two sets.

    cols1, cols2 : (str, str, str) or None
        The names of columns containing the chromosome, start and end of the
        genomic intervals, provided separately for each set. The default
        values are 'chrom', 'start', 'end'.


    Returns
    -------
    df_closest : pandas.DataFrame
        If no intervals found, returns none.

    Notes
    -----
    By default, direction is defined by the reference genome: everything with
    smaller coordinate is considered upstream, everything with larger
    coordinate is considered downstream.

    If ``direction_col`` is provided, upstream/downstream are relative to the
    direction column in ``df1``, i.e. features marked "+" and "." strand will
    define upstream and downstream as above, while features marked "-" have
    upstream and downstream reversed: smaller coordinates are downstream and
    larger coordinates are upstream.
    """

    if k < 1:
        raise ValueError("k>=1 required")

    if df2 is df1:
        raise ValueError(
            "pass df2=None to find closest non-identical intervals within the same set."
        )
    # If finding closest within the same set, df2 now has to be set
    # to df1, so that the rest of the logic works.
    if df2 is None:
        df2 = df1

    ck1, sk1, ek1 = _get_default_colnames() if cols1 is None else cols1
    ck2, sk2, ek2 = _get_default_colnames() if cols2 is None else cols2
    checks.is_bedframe(df1, raise_errors=True, cols=[ck1, sk1, ek1])
    checks.is_bedframe(df2, raise_errors=True, cols=[ck2, sk2, ek2])

    closest_df_idxs = _closest_intidxs(
        df1,
        df2,
        k=k,
        ignore_overlaps=ignore_overlaps,
        ignore_upstream=ignore_upstream,
        ignore_downstream=ignore_downstream,
        direction_col=direction_col,
        tie_breaking_col=tie_breaking_col,
        cols1=cols1,
        cols2=cols2,
    )
    na_mask = closest_df_idxs[:, 1] == -1

    # Generate output tables.
    df_index_1 = None
    df_index_2 = None
    if return_index:
        index_col = return_index if isinstance(return_index, str) else "index"
        df_index_1 = pd.DataFrame(
            {index_col + suffixes[0]: df1.index[closest_df_idxs[:, 0]]}
        )
        df_index_2 = pd.DataFrame(
            {index_col + suffixes[1]: df2.index[closest_df_idxs[:, 1]]}
        )
        df_index_2[na_mask] = pd.NA

    df_overlap = None
    if return_overlap:
        overlap_start = np.amax(
            np.vstack(
                [
                    df1[sk1].values[closest_df_idxs[:, 0]],
                    df2[sk2].values[closest_df_idxs[:, 1]],
                ]
            ),
            axis=0,
        )
        overlap_end = np.amin(
            np.vstack(
                [
                    df1[ek1].values[closest_df_idxs[:, 0]],
                    df2[ek2].values[closest_df_idxs[:, 1]],
                ]
            ),
            axis=0,
        )
        have_overlap = overlap_start < overlap_end

        df_overlap = pd.DataFrame(
            {
                "have_overlap": have_overlap,
                "overlap_start": np.where(have_overlap, overlap_start, None),
                "overlap_end": np.where(have_overlap, overlap_end, None),
            },
        )
        df_overlap = df_overlap.astype(
            {
                "have_overlap": pd.BooleanDtype(),
                "overlap_start": pd.Int64Dtype(),
                "overlap_end": pd.Int64Dtype(),
            }
        )
        df_overlap[na_mask] = pd.NA

    df_distance = None
    if return_distance:
        distance_left = np.maximum(
            0,
            df1[sk1].values[closest_df_idxs[:, 0]]
            - df2[ek2].values[closest_df_idxs[:, 1]],
        )
        distance_right = np.maximum(
            0,
            df2[sk2].values[closest_df_idxs[:, 1]]
            - df1[ek1].values[closest_df_idxs[:, 0]],
        )
        distance = np.amax(np.vstack([distance_left, distance_right]), axis=0)
        df_distance = pd.DataFrame({"distance": distance}, dtype=pd.Int64Dtype())
        df_distance[na_mask] = pd.NA

    df_input_1 = None
    df_input_2 = None
    if return_input or str(return_input) == "1" or return_input == "left":
        df_input_1 = df1.iloc[closest_df_idxs[:, 0]].reset_index(drop=True)
        df_input_1.columns = [c + suffixes[0] for c in df_input_1.columns]
    if return_input or str(return_input) == "2" or return_input == "right":
        df_input_2 = df2.iloc[closest_df_idxs[:, 1]].reset_index(drop=True)
        df_input_2.columns = [c + suffixes[1] for c in df_input_2.columns]
        df_input_2 = df_input_2.astype(
            {sk2 + suffixes[1]: pd.Int64Dtype(), ek2 + suffixes[1]: pd.Int64Dtype()}
        )
        df_input_2[na_mask] = pd.NA

    out_df = pd.concat(
        [df_index_1, df_input_1, df_index_2, df_input_2, df_overlap, df_distance],
        axis="columns",
    )

    return out_df


def subtract(
    df1,
    df2,
    return_index=False,
    suffixes=("", "_"),
    cols1=None,
    cols2=None,
):
    """
    Generate a new set of genomic intervals by subtracting the second set of
    genomic intervals from the first.

    Parameters
    ----------
    df1, df2 : pandas.DataFrame
        Two sets of genomic intervals stored as a DataFrame.

    return_index : bool
        Whether to return the indices of the original intervals
        ('index'+suffixes[0]), and the indices of any sub-intervals split by
        subtraction ('sub_index'+suffixes[1]). Default False.

    suffixes : (str,str)
        Suffixes for returned indices. Only alters output if return_index is
        True. Default ("","_").

    cols1, cols2 : (str, str, str) or None
        The names of columns containing the chromosome, start and end of the
        genomic intervals, provided separately for each set. The default
        values are 'chrom', 'start', 'end'.

    Returns
    -------
    df_subtracted : pandas.DataFrame

    Notes
    -----
    Resets index, drops completely subtracted (null) intervals, and casts to
    pd.Int64Dtype().

    """

    ck1, sk1, ek1 = _get_default_colnames() if cols1 is None else cols1
    ck2, sk2, ek2 = _get_default_colnames() if cols2 is None else cols2

    name_updates = {
        ck1 + suffixes[0]: ck1,
        "overlap_" + sk1: sk1,
        "overlap_" + ek1: ek1,
    }
    extra_columns_1 = [i for i in list(df1.columns) if i not in [ck1, sk1, ek1]]
    for i in extra_columns_1:
        name_updates[i + suffixes[0]] = i
    if return_index:
        name_updates["index" + suffixes[0]] = "index" + suffixes[0]
        name_updates["index" + suffixes[1]] = "complement_index" + suffixes[1]

    all_chroms = np.unique(
        list(pd.unique(df1[ck1].dropna())) + list(pd.unique(df2[ck2].dropna()))
    )
    if len(all_chroms) == 0:
        raise ValueError("No chromosomes remain after dropping nulls")

    df_subtracted = overlap(
        df1,
        complement(
            df2, view_df={i: np.iinfo(np.int64).max for i in all_chroms}, cols=cols2
        ).astype({sk2: pd.Int64Dtype(), ek2: pd.Int64Dtype()}),
        how="left",
        suffixes=suffixes,
        return_index=return_index,
        return_overlap=True,
        keep_order=True,
        cols1=cols1,
        cols2=cols2,
    )[list(name_updates)]
    df_subtracted.rename(columns=name_updates, inplace=True)
    df_subtracted = df_subtracted.iloc[~pd.isna(df_subtracted[sk1].values)]
    df_subtracted.reset_index(drop=True, inplace=True)

    if return_index:
        inds = df_subtracted["index" + suffixes[0]].values
        comp_inds = df_subtracted["complement_index" + suffixes[1]].copy()  # .values
        for i in np.unique(inds):
            comp_inds[inds == i] -= comp_inds[inds == i].min()
        df_subtracted["sub_index" + suffixes[1]] = comp_inds.copy()
        df_subtracted.drop(columns=["complement_index" + suffixes[1]], inplace=True)
    return df_subtracted


def setdiff(df1, df2, cols1=None, cols2=None, on=None):
    """
    Generate a new dataframe of genomic intervals by removing any interval
    from the first dataframe that overlaps an interval from the second
    dataframe.

    Parameters
    ----------
    df1, df2 : pandas.DataFrame
        Two sets of genomic intervals stored as DataFrames.

    cols1, cols2 : (str, str, str) or None
        The names of columns containing the chromosome, start and end of the
        genomic intervals, provided separately for each dataframe.
        The default values are 'chrom', 'start', 'end'.

    on : None or list
        Additional column names to perform clustering on independently, passed
        as an argument to df.groupby when considering overlaps and must be
        present in both dataframes.
        Examples for additional columns include 'strand'.

    Returns
    -------
    df_setdiff : pandas.DataFrame

    """
    ck1, sk1, ek1 = _get_default_colnames() if cols1 is None else cols1
    ck2, sk2, ek2 = _get_default_colnames() if cols2 is None else cols2

    df_overlapped = _overlap_intidxs(
        df1, df2, how="inner", cols1=cols1, cols2=cols2, on=on
    )
    inds_non_overlapped = np.setdiff1d(np.arange(len(df1)), df_overlapped[:, 0])
    df_setdiff = df1.iloc[inds_non_overlapped]
    return df_setdiff


def count_overlaps(
    df1,
    df2,
    suffixes=("", "_"),
    return_input=True,
    cols1=None,
    cols2=None,
    on=None,
):
    """
    Count number of overlapping genomic intervals.

    Parameters
    ----------
    df1, df2 : pandas.DataFrame
        Two sets of genomic intervals stored as a DataFrame.

    suffixes : (str, str)
        The suffixes for the columns of the two overlapped sets.

    return_input : bool
        If True, return columns from input dfs. Default True.

    cols1, cols2 : (str, str, str) or None
        The names of columns containing the chromosome, start and end of the
        genomic intervals, provided separately for each set. The default
        values are 'chrom', 'start', 'end'.

    on : list
        List of additional shared columns to consider as separate groups
        when considering overlaps. A common use would be passing on=['strand'].
        Default is None.

    Returns
    -------
    df_counts : pandas.DataFrame

    Notes
    -------
    Resets index.

    """

    df1.reset_index(inplace=True, drop=True)

    df_counts = overlap(
        df1,
        df2,
        how="left",
        return_input=False,
        keep_order=True,
        suffixes=suffixes,
        return_index=True,
        on=on,
        cols1=cols1,
        cols2=cols2,
    )

    out_df = pd.DataFrame(
        df_counts.groupby(["index" + suffixes[0]])["index" + suffixes[1]]
        .count()
        .values,
        columns=["count"],
    )

    if return_input:
        out_df = pd.concat([df1, out_df], axis="columns")
    return out_df


def trim(
    df,
    view_df=None,
    df_view_col=None,
    view_name_col="name",
    return_view_columns=False,
    cols=None,
    cols_view=None,
):
    """
    Trim each interval to fall within regions specified in the viewframe 'view_df'.

    Intervals that fall outside of view regions are replaced with nulls.
    If no 'view_df' is provided, intervals are truncated at zero to avoid
        negative values.

    Parameters
    ----------
    df : pandas.DataFrame

    view_df : None or pandas.DataFrame
        View specifying region start and ends for trimming. Attempts to
        convert dictionary and pd.Series formats to viewFrames.

    df_view_col : str or None
        The column of 'df' used to specify view regions.
        The associated region in 'view_df' is then used for trimming.
        If None, :func:'bioframe.ops.assign_view' will be used to assign view
        regions. If no 'view_df' is provided, uses the 'chrom' column,
        df[cols[0]]. Default None.

    view_name_col : str
        Column of df with region names. Default 'name'.

    cols : (str, str, str) or None
        The names of columns containing the chromosome, start and end of the
        genomic intervals. The default values are 'chrom', 'start', 'end'.

    cols_view : (str, str, str) or None
        The names of columns containing the chromosome, start and end of the
        genomic intervals in the view. The default values are 'chrom',
        'start', 'end'.

    Returns
    -------
    df_trimmed : pandas.DataFrame

    """

    ck, sk, ek = _get_default_colnames() if cols is None else cols
    _verify_columns(df, [ck, sk, ek])
    df_columns = list(df.columns)
    df_trimmed = df.copy()
    inferred_view = False

    if view_df is None:
        df_view_col = ck
        view_df = {
            i: np.iinfo(np.int64).max
            for i in set(df[df_view_col].copy().dropna().values)
        }
        inferred_view = True

    ckv, skv, ekv = _get_default_colnames() if cols_view is None else cols_view
    view_df = construction.make_viewframe(
        view_df, view_name_col=view_name_col, cols=[ckv, skv, ekv]
    ).rename(columns=dict(zip([ckv, skv, ekv], [ck, sk, ek])))

    if inferred_view:
        view_name_col = ck
    elif df_view_col is None:
        if _verify_columns(df_trimmed, ["view_region"], return_as_bool=True):
            raise ValueError("column view_region already exists in input df")
        df_view_col = "view_region"

        df_trimmed = assign_view(
            df_trimmed,
            view_df,
            drop_unassigned=False,
            df_view_col=df_view_col,
            view_name_col=view_name_col,
            cols=cols,
            cols_view=cols,
        )
    else:
        _verify_columns(df_trimmed, [df_view_col])
        checks.is_cataloged(
            df_trimmed,
            view_df,
            raise_errors=True,
            df_view_col=df_view_col,
            view_name_col=view_name_col,
        )

    df_trimmed = df_trimmed.merge(
        view_df,
        how="left",
        left_on=df_view_col,
        right_on=view_name_col,
        suffixes=("", "_view"),
    )

    unassigned_intervals = pd.isnull(df_trimmed[df_view_col].values)
    if unassigned_intervals.any():
        df_trimmed.loc[unassigned_intervals, [ck, sk, ek]] = pd.NA
        df_trimmed.astype({sk: pd.Int64Dtype(), ek: pd.Int64Dtype()})

    lower_vector = df_trimmed[sk + "_view"].values
    upper_vector = df_trimmed[ek + "_view"].values

    df_trimmed[sk] = df_trimmed[sk].clip(lower=lower_vector, upper=upper_vector)
    df_trimmed[ek] = df_trimmed[ek].clip(lower=lower_vector, upper=upper_vector)

    if return_view_columns:
        return df_trimmed
    else:
        return df_trimmed[df_columns]


def complement(df, view_df=None, view_name_col="name", cols=None, cols_view=None):
    """
    Find genomic regions in a viewFrame 'view_df' that are not covered by any
    interval in the dataFrame 'df'.

    First assigns intervals in 'df' to region in 'view_df', splitting intervals
    in 'df' as necessary.

    Parameters
    ----------
    df : pandas.DataFrame

    view_df : pandas.Dataframe
        If none, attempts to infer the view from chroms (i.e. df[cols[0]]).

    view_name_col : str
        Name of column in view_df with unique reigon names. Default 'name'.

    cols : (str, str, str)
        The names of columns containing the chromosome, start and end of the
        genomic intervals. The default values are 'chrom', 'start', 'end'.

    cols_view : (str, str, str) or None
        The names of columns containing the chromosome, start and end of the
        genomic intervals in the view. The default values are 'chrom',
        'start', 'end'.

    Returns
    -------
    df_complement : pandas.DataFrame

    Notes
    ------
    Discards null intervals in input, and df_complement has regular int dtype.

    """

    ### TODO add on=, so can do strand-specific complements...

    # Allow users to specify the names of columns containing the interval coordinates.
    ck, sk, ek = _get_default_colnames() if cols is None else cols
    _verify_columns(df, [ck, sk, ek])

    if view_df is None:
        view_df = {i: np.iinfo(np.int64).max for i in set(df[ck].dropna().values)}

    ckv, skv, ekv = _get_default_colnames() if cols_view is None else cols_view
    view_df = construction.make_viewframe(
        view_df, view_name_col=view_name_col, cols=[ckv, skv, ekv]
    ).rename(columns=dict(zip([ckv, skv, ekv], [ck, sk, ek])))

    # associate intervals to regions, required to enable single interval from
    # df to overlap multiple intervals in view_df. note this differs from the
    # goal of assign_view.
    new_intervals = overlap(
        view_df,
        df,
        return_overlap=True,
        how="inner",
        suffixes=("", "_df"),
        cols1=cols,
        cols2=cols,
    )
    new_intervals = new_intervals[
        [ck, "overlap_" + sk, "overlap_" + ek, view_name_col]
    ].copy()
    new_intervals.rename(
        columns={
            "overlap_" + sk: sk,
            "overlap_" + ek: ek,
            view_name_col: "view_region",
        },
        inplace=True,
    )
    df = new_intervals
    checks.is_cataloged(
        df,
        view_df,
        raise_errors=True,
        df_view_col="view_region",
        view_name_col=view_name_col,
    )

    # Find overlapping intervals per region.
    df_groups = df.groupby("view_region").groups
    all_groups = sorted(set(view_df[view_name_col]))

    complements = []
    for group_key in all_groups:
        region_interval = view_df.loc[view_df[view_name_col] == group_key]
        region_chrom, region_start, region_end = region_interval[[ck, sk, ek]].values[0]

        if group_key not in df_groups:
            complement_group = region_interval.copy().rename(
                columns={view_name_col: "view_region"}
            )
            complements.append(pd.DataFrame(complement_group))
            continue

        df_group_idxs = df_groups[group_key].values
        df_group = df.loc[df_group_idxs]

        (
            complement_starts_group,
            complement_ends_group,
        ) = arrops.complement_intervals(
            df_group[sk].values.astype(np.int64),
            df_group[ek].values.astype(np.int64),
            bounds=(region_start, region_end),
        )

        # Storing chromosome names causes a 2x slowdown. :(
        complement_group = {
            ck: pd.Series(
                data=np.full(complement_starts_group.shape[0], region_chrom),
                dtype=df[ck].dtype,
            ),
            sk: complement_starts_group,
            ek: complement_ends_group,
            "view_region": group_key,
        }
        complement_group = pd.DataFrame(complement_group)

        complements.append(complement_group)

    complements = pd.concat(complements).reset_index(drop=True)

    return complements


def sort_bedframe(
    df,
    view_df=None,
    reset_index=True,
    df_view_col=None,
    view_name_col="name",
    cols=None,
    cols_view=None,
):
    """
    Sorts a bedframe 'df'.

    If 'view_df' is not provided, sorts by ``cols`` (e.g. "chrom", "start", "end").
    If 'view_df' is provided and 'df_view_col' is not provided, uses
    :func:`bioframe.ops.assign_view` with ``df_view_col='view_region'``
    to assign intervals to the view regions with the largest overlap and then
    sorts.
    If 'view_df' and 'df_view_col' are both provided, checks if the latter are
    cataloged in 'view_name_col', and then sorts.

    df : pandas.DataFrame
        Valid bedframe.

    view_df : pandas.DataFrame | dict-like
        Valid input to make a viewframe. When it is dict-like
        :func:'bioframe.make_viewframe' will be used to convert
        to viewframe. If view_df is not provided df is sorted by chrom and start.

    reset_index : bool
        Default True.

    df_view_col: None | str
        Column from 'df' used to associate intervals with view regions.
        The associated region in 'view_df' is then used for sorting.
        If None, :func:'bioframe.assign_view' will be used to assign view regions.
        Default None.

    view_name_col: str
        Column from view_df with names of regions.
        Default `name`.

    cols : (str, str, str) or None
        The names of columns containing the chromosome, start and end of the
        genomic intervals. The default values are 'chrom', 'start', 'end'.

    cols_view : (str, str, str) or None
        The names of columns containing the chromosome, start and end of the
        genomic intervals in the view. The default values are 'chrom',
        'start', 'end'.

    Returns
    -------
    out_df : sorted bedframe

    Notes
    -------
        df_view_col is currently returned as an ordered categorical

    """
    ck1, sk1, ek1 = _get_default_colnames() if cols is None else cols

    if not checks.is_bedframe(df, cols=cols):
        raise ValueError("not a valid bedframe, cannot sort")

    out_df = df.copy()
    if view_df is None:
        out_df.sort_values([ck1, sk1, ek1], inplace=True)

    else:
        ckv, skv, ekv = _get_default_colnames() if cols_view is None else cols_view
        view_df = construction.make_viewframe(
            view_df, view_name_col=view_name_col, cols=[ckv, skv, ekv]
        ).rename(columns=dict(zip([ckv, skv, ekv], [ck1, sk1, ek1])))

        if df_view_col is None:
            if _verify_columns(out_df, ["view_region"], return_as_bool=True):
                raise ValueError("column view_region already exists in input df")
            df_view_col = "view_region"
            out_df = assign_view(
                out_df,
                view_df,
                df_view_col=df_view_col,
                view_name_col=view_name_col,
                cols=cols,
                cols_view=cols,
            )

        else:
            if not _verify_columns(out_df, [df_view_col], return_as_bool=True):
                raise ValueError(
                    "column 'df_view_col' not in input df, cannot sort by view"
                )
            if not checks.is_cataloged(
                out_df[~pd.isna(out_df[df_view_col].to_numpy())],
                view_df,
                df_view_col=df_view_col,
                view_name_col=view_name_col,
            ):
                raise ValueError(
                    "intervals in df not cataloged in view_df, cannot sort by view"
                )

        view_cat = pd.CategoricalDtype(
            categories=view_df[view_name_col].values, ordered=True
        )
        out_df[df_view_col] = out_df[df_view_col].astype({df_view_col: view_cat})
        out_df.sort_values([df_view_col, ck1, sk1, ek1], inplace=True)

    # make sure no columns get appended and dtypes are preserved
    out_df = out_df[df.columns].astype(df.dtypes)

    if reset_index:
        out_df.reset_index(inplace=True, drop=True)

    return out_df


def assign_view(
    df,
    view_df,
    drop_unassigned=False,
    df_view_col="view_region",
    view_name_col="name",
    cols=None,
    cols_view=None,
):
    """
    Associates genomic intervals in bedframe ``df`` with regions in viewframe
    ``view_df``, based on their largest overlap.

    Parameters
    ----------
    df : pandas.DataFrame

    view_df : pandas.DataFrame
        ViewFrame specifying region start and ends for assignment. Attempts to
        convert dictionary and pd.Series formats to viewFrames.

    drop_unassigned : bool
        If True, drop intervals in df that do not overlap a region in the view.
        Default False.

    df_view_col : str
        The column of ``df`` used to specify view regions.
        The associated region in view_df is then used for trimming.
        If no view_df is provided, uses the chrom column, ``df[cols[0]]``.
        Default "view_region".

    view_name_col : str
        Column of ``view_df`` with region names. Default 'name'.

    cols : (str, str, str) or None
        The names of columns containing the chromosome, start and end of the
        genomic intervals. The default values are 'chrom', 'start', 'end'.

    cols_view : (str, str, str) or None
        The names of columns containing the chromosome, start and end of the
        genomic intervals in the view. The default values are 'chrom',
        'start', 'end'.

    Returns
    -------
    out_df : dataframe with an associated view region for each interval in
    ``out_df[view_name_col]``.

    Notes
    -------
    Resets index.

    """

    ck1, sk1, ek1 = _get_default_colnames() if cols is None else cols

    df = df.copy()
    df.reset_index(inplace=True, drop=True)

    checks.is_bedframe(df, raise_errors=True, cols=cols)
    view_df = construction.make_viewframe(
        view_df, view_name_col=view_name_col, cols=cols_view
    )

    overlap_view = overlap(
        df,
        view_df,
        how="left",
        suffixes=("", "_view"),
        return_overlap=True,
        keep_order=False,
        return_index=True,
        cols1=cols,
        cols2=cols_view,
    )

    overlap_view["overlap_length"] = (
        overlap_view["overlap_" + ek1] - overlap_view["overlap_" + sk1]
    )

    out_df = (
        overlap_view.sort_values("overlap_length", ascending=False)
        .drop_duplicates("index", keep="first")
        .sort_values("index")
    )

    out_df.rename(columns={view_name_col + "_view": df_view_col}, inplace=True)

    if drop_unassigned:
        out_df = out_df.iloc[pd.isna(out_df).any(axis=1).values == 0, :]
    out_df.reset_index(inplace=True, drop=True)

    return_cols = [*list(df.columns), df_view_col]

    return out_df[return_cols]<|MERGE_RESOLUTION|>--- conflicted
+++ resolved
@@ -1095,11 +1095,7 @@
         closest_intidxs.append(closest_idxs_group)
 
     if len(closest_intidxs) == 0:
-<<<<<<< HEAD
         return np.ndarray(shape=(0, 2), dtype=int)
-=======
-        return np.ndarray(shape=(0, 2), dtype=np.int64)
->>>>>>> fe33a9d9
     closest_intidxs = np.vstack(closest_intidxs)
 
     return closest_intidxs
