--- conflicted
+++ resolved
@@ -1390,12 +1390,7 @@
     ).rename(columns=dict(zip([ckv, skv, ekv], [ck, sk, ek])))
 
     if inferred_view:
-<<<<<<< HEAD
-        print("correct")
-        pass
-=======
         view_name_col = ck
->>>>>>> b2ce47f6
     elif df_view_col is None:
         if _verify_columns(df_trimmed, ["view_region"], return_as_bool=True):
             raise ValueError("column view_region already exists in input df")
