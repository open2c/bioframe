--- conflicted
+++ resolved
@@ -26,10 +26,7 @@
     - name: Install dependencies
       run: |
         python -m pip install --upgrade pip
-<<<<<<< HEAD
-=======
         pip install numpy cython
->>>>>>> d8147fcd
         pip install -r requirements-dev.txt
         pip install -e .
     - name: Lint with flake8
