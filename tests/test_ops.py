from io import StringIO

import pandas as pd
import numpy as np
import pytest

import bioframe

import bioframe.core.checks as checks
from bioframe.core.construction import make_viewframe

# import pyranges as pr

# def bioframe_to_pyranges(df):
#     pydf = df.copy()
#     pydf.rename(
#         {"chrom": "Chromosome", "start": "Start", "end": "End"},
#         axis="columns",
#         inplace=True,
#     )
#     return pr.PyRanges(pydf)


# def pyranges_to_bioframe(pydf):
#     df = pydf.df
#     df.rename(
#         {"Chromosome": "chrom", "Start": "start", "End": "end", "Count": "n_intervals"},
#         axis="columns",
#         inplace=True,
#     )
#     return df


# def pyranges_overlap_to_bioframe(pydf):
#     ## convert the df output by pyranges join into a bioframe-compatible format
#     df = pydf.df.copy()
#     df.rename(
#         {
#             "Chromosome": "chrom_1",
#             "Start": "start_1",
#             "End": "end_1",
#             "Start_b": "start_2",
#             "End_b": "end_2",
#         },
#         axis="columns",
#         inplace=True,
#     )
#     df["chrom_1"] = df["chrom_1"].values.astype("object")  # to remove categories
#     df["chrom_2"] = df["chrom_1"].values
#     return df


chroms = ["chr12", "chrX"]


def mock_bioframe(num_entries=100):
    pos = np.random.randint(1, 1e7, size=(num_entries, 2))
    df = pd.DataFrame()
    df["chrom"] = np.random.choice(chroms, num_entries)
    df["start"] = np.min(pos, axis=1)
    df["end"] = np.max(pos, axis=1)
    df.sort_values(["chrom", "start"], inplace=True)
    return df


############# tests #####################
def test_select():
    df1 = pd.DataFrame(
        [["chrX", 3, 8], ["chr1", 4, 5], ["chrX", 1, 5]],
        columns=["chrom", "start", "end"],
    )

    region1 = "chr1:4-10"
    df_result = pd.DataFrame([["chr1", 4, 5]], columns=["chrom", "start", "end"])
    pd.testing.assert_frame_equal(
        df_result, bioframe.select(df1, region1).reset_index(drop=True)
    )

    region1 = "chrX"
    df_result = pd.DataFrame(
        [["chrX", 3, 8], ["chrX", 1, 5]], columns=["chrom", "start", "end"]
    )
    pd.testing.assert_frame_equal(
        df_result, bioframe.select(df1, region1).reset_index(drop=True)
    )

    region1 = "chrX:4-6"
    df_result = pd.DataFrame(
        [["chrX", 3, 8], ["chrX", 1, 5]], columns=["chrom", "start", "end"]
    )
    pd.testing.assert_frame_equal(
        df_result, bioframe.select(df1, region1).reset_index(drop=True)
    )

    ### select with non-standard column names
    region1 = "chrX:4-6"
    new_names = ["chr", "chrstart", "chrend"]
    df1 = pd.DataFrame(
        [["chrX", 3, 8], ["chr1", 4, 5], ["chrX", 1, 5]],
        columns=new_names,
    )
    df_result = pd.DataFrame(
        [["chrX", 3, 8], ["chrX", 1, 5]],
        columns=new_names,
    )
    pd.testing.assert_frame_equal(
        df_result, bioframe.select(df1, region1, cols=new_names).reset_index(drop=True)
    )
    region1 = "chrX"
    pd.testing.assert_frame_equal(
        df_result, bioframe.select(df1, region1, cols=new_names).reset_index(drop=True)
    )

    ### select from a DataFrame with NaNs
    colnames = ["chrom", "start", "end", "view_region"]
    df = pd.DataFrame(
        [
            ["chr1", -6, 12, "chr1p"],
            [pd.NA, pd.NA, pd.NA, "chr1q"],
            ["chrX", 1, 8, "chrX_0"],
        ],
        columns=colnames,
    ).astype({"start": pd.Int64Dtype(), "end": pd.Int64Dtype()})
    df_result = pd.DataFrame(
        [["chr1", -6, 12, "chr1p"]],
        columns=colnames,
    ).astype({"start": pd.Int64Dtype(), "end": pd.Int64Dtype()})

    region1 = "chr1:0-1"
    pd.testing.assert_frame_equal(
        df_result, bioframe.select(df, region1).reset_index(drop=True)
    )


def test_trim():

    ### trim with view_df
    view_df = pd.DataFrame(
        [
            ["chr1", 0, 12, "chr1p"],
            ["chr1", 13, 26, "chr1q"],
            ["chrX", 1, 8, "chrX_0"],
        ],
        columns=["chrom", "start", "end", "name"],
    )
    df = pd.DataFrame(
        [
            ["chr1", -6, 12, "chr1p"],
            ["chr1", 0, 12, "chr1p"],
            ["chr1", 32, 36, "chr1q"],
            ["chrX", 1, 8, "chrX_0"],
        ],
        columns=["chrom", "start", "end", "view_region"],
    )
    df_trimmed = pd.DataFrame(
        [
            ["chr1", 0, 12, "chr1p"],
            ["chr1", 0, 12, "chr1p"],
            ["chr1", 26, 26, "chr1q"],
            ["chrX", 1, 8, "chrX_0"],
        ],
        columns=["chrom", "start", "end", "view_region"],
    )
    with pytest.raises(ValueError):
        bioframe.trim(df, view_df=view_df)

    # df_view_col already exists, so need to specify it:
    pd.testing.assert_frame_equal(
        df_trimmed, bioframe.trim(df, view_df=view_df, df_view_col="view_region")
    )

    # non-default columns in view
    funky_view = view_df.rename(columns={"chrom": "chr"})
    pd.testing.assert_frame_equal(
        df_trimmed,
        bioframe.trim(
            df,
            view_df=funky_view,
            df_view_col="view_region",
            cols_view=["chr", "start", "end"],
        ),
    )

    ### trim with view_df interpreted from dictionary for chromsizes
    chromsizes = {"chr1": 20, "chrX_0": 5}
    df = pd.DataFrame(
        [
            ["chr1", 0, 12],
            ["chr1", 13, 26],
            ["chrX_0", 1, 8],
        ],
        columns=["chrom", "startFunky", "end"],
    )
    df_trimmed = pd.DataFrame(
        [
            ["chr1", 0, 12],
            ["chr1", 13, 20],
            ["chrX_0", 1, 5],
        ],
        columns=["chrom", "startFunky", "end"],
    ).astype({"startFunky": pd.Int64Dtype(), "end": pd.Int64Dtype()})
    pd.testing.assert_frame_equal(
        df_trimmed,
        bioframe.trim(
            df,
            view_df=chromsizes,
            cols=["chrom", "startFunky", "end"],
            return_view_columns=False,
        ),
    )

    ### trim with default limits=None and negative values
    df = pd.DataFrame(
        [
            ["chr1", -4, 12],
            ["chr1", 13, 26],
            ["chrX", -5, -1],
        ],
        columns=["chrom", "start", "end"],
    )
    df_trimmed = pd.DataFrame(
        [
            ["chr1", 0, 12],
            ["chr1", 13, 26],
            ["chrX", 0, 0],
        ],
        columns=["chrom", "start", "end"],
    )
    pd.testing.assert_frame_equal(df_trimmed, bioframe.trim(df))

    ### trim when there are NaN intervals
    df = pd.DataFrame(
        [
            ["chr1", -4, 12, "chr1p"],
            [pd.NA, pd.NA, pd.NA, "chr1q"],
            ["chrX", -5, -1, "chrX_0"],
        ],
        columns=["chrom", "start", "end", "region"],
    ).astype({"start": pd.Int64Dtype(), "end": pd.Int64Dtype()})
    df_trimmed = pd.DataFrame(
        [
            ["chr1", 0, 12, "chr1p"],
            [pd.NA, pd.NA, pd.NA, "chr1q"],
            ["chrX", 0, 0, "chrX_0"],
        ],
        columns=["chrom", "start", "end", "region"],
    ).astype({"start": pd.Int64Dtype(), "end": pd.Int64Dtype()})
    pd.testing.assert_frame_equal(df_trimmed, bioframe.trim(df))

    ### trim with view_df and NA intervals
    view_df = pd.DataFrame(
        [
            ["chr1", 0, 12, "chr1p"],
            ["chr1", 13, 26, "chr1q"],
            ["chrX", 1, 12, "chrX_0"],
        ],
        columns=["chrom", "start", "end", "name"],
    )
    df = pd.DataFrame(
        [
            ["chr1", -6, 12],
            ["chr1", 0, 12],
            [pd.NA, pd.NA, pd.NA],
            ["chrX", 1, 20],
        ],
        columns=["chrom", "start", "end"],
    ).astype({"start": pd.Int64Dtype(), "end": pd.Int64Dtype()})
    df_trimmed = pd.DataFrame(
        [
            ["chr1", 0, 12, "chr1p"],
            ["chr1", 0, 12, "chr1p"],
            [pd.NA, pd.NA, pd.NA, pd.NA],
            ["chrX", 1, 12, "chrX_0"],
        ],
        columns=["chrom", "start", "end", "view_region"],
    ).astype({"start": pd.Int64Dtype(), "end": pd.Int64Dtype()})
    # infer df_view_col with assign_view and ignore NAs
    pd.testing.assert_frame_equal(
        df_trimmed,
        bioframe.trim(df, view_df=view_df, df_view_col=None, return_view_columns=True)[
            ["chrom", "start", "end", "view_region"]
        ],
    )


def test_expand():

    d = """chrom  start  end
         0  chr1      1    5
         1  chr1     50   55
         2  chr2    100  200"""
    fake_bioframe = pd.read_csv(StringIO(d), sep=r"\s+")

    expand_bp = 10
    fake_expanded = bioframe.expand(fake_bioframe, expand_bp)
    d = """chrom  start  end
         0  chr1      -9    15
         1  chr1     40   65
         2  chr2    90  210"""
    df = pd.read_csv(StringIO(d), sep=r"\s+")
    pd.testing.assert_frame_equal(df, fake_expanded)

    # expand with negative pad
    expand_bp = -10
    fake_expanded = bioframe.expand(fake_bioframe, expand_bp)
    d = """chrom  start  end
         0  chr1      3    3
         1  chr1     52   52
         2  chr2    110  190"""
    df = pd.read_csv(StringIO(d), sep=r"\s+")
    pd.testing.assert_frame_equal(df, fake_expanded)

    expand_bp = -10
    fake_expanded = bioframe.expand(fake_bioframe, expand_bp, side="left")
    d = """chrom  start  end
         0  chr1      3    5
         1  chr1     52   55
         2  chr2    110  200"""
    df = pd.read_csv(StringIO(d), sep=r"\s+")
    pd.testing.assert_frame_equal(df, fake_expanded)

    # expand with multiplicative pad
    mult = 0
    fake_expanded = bioframe.expand(fake_bioframe, pad=None, scale=mult)
    d = """chrom  start  end
         0  chr1      3    3
         1  chr1     52   52
         2  chr2    150  150"""
    df = pd.read_csv(StringIO(d), sep=r"\s+")
    pd.testing.assert_frame_equal(df, fake_expanded)

    mult = 2.0
    fake_expanded = bioframe.expand(fake_bioframe, pad=None, scale=mult)
    d = """chrom  start  end
         0  chr1      -1    7
         1  chr1     48   58
         2  chr2    50  250"""
    df = pd.read_csv(StringIO(d), sep=r"\s+")
    pd.testing.assert_frame_equal(df, fake_expanded)

    # expand with NA and non-integer multiplicative pad
    d = """chrom  start  end
         0  chr1      1    5
         1  NA     NA   NA
         2  chr2    100  200"""
    fake_bioframe = pd.read_csv(StringIO(d), sep=r"\s+").astype(
        {"start": pd.Int64Dtype(), "end": pd.Int64Dtype()}
    )
    mult = 1.10
    fake_expanded = bioframe.expand(fake_bioframe, pad=None, scale=mult)
    d = """chrom  start  end
         0  chr1      1   5
         1  NA     NA   NA
         2  chr2    95  205"""
    df = pd.read_csv(StringIO(d), sep=r"\s+").astype(
        {"start": pd.Int64Dtype(), "end": pd.Int64Dtype()}
    )
    pd.testing.assert_frame_equal(df, fake_expanded)


def test_overlap():

    ### test consistency of overlap(how='inner') with pyranges.join ###
    ### note does not test overlap_start or overlap_end columns of bioframe.overlap
    df1 = mock_bioframe()
    df2 = mock_bioframe()
    assert df1.equals(df2) == False

    # p1 = bioframe_to_pyranges(df1)
    # p2 = bioframe_to_pyranges(df2)
    # pp = pyranges_overlap_to_bioframe(p1.join(p2, how=None))[
    #     ["chrom_1", "start_1", "end_1", "chrom_2", "start_2", "end_2"]
    # ]
    # bb = bioframe.overlap(df1, df2, how="inner")[
    #     ["chrom_1", "start_1", "end_1", "chrom_2", "start_2", "end_2"]
    # ]
    # pp = pp.sort_values(
    #     ["chrom_1", "start_1", "end_1", "chrom_2", "start_2", "end_2"],
    #     ignore_index=True,
    # )
    # bb = bb.sort_values(
    #     ["chrom_1", "start_1", "end_1", "chrom_2", "start_2", "end_2"],
    #     ignore_index=True,
    # )
    # pd.testing.assert_frame_equal(bb, pp, check_dtype=False, check_exact=False)
    # print("overlap elements agree")

    ### test overlap on= [] ###
    df1 = pd.DataFrame(
        [
            ["chr1", 8, 12, "+", "cat"],
            ["chr1", 8, 12, "-", "cat"],
            ["chrX", 1, 8, "+", "cat"],
        ],
        columns=["chrom1", "start", "end", "strand", "animal"],
    )

    df2 = pd.DataFrame(
        [["chr1", 6, 10, "+", "dog"], ["chrX", 7, 10, "-", "dog"]],
        columns=["chrom2", "start2", "end2", "strand", "animal"],
    )

    b = bioframe.overlap(
        df1,
        df2,
        on=["animal"],
        how="left",
        cols1=("chrom1", "start", "end"),
        cols2=("chrom2", "start2", "end2"),
        return_index=True,
        return_input=False,
    )
    assert np.sum(pd.isna(b["index_"].values)) == 3

    b = bioframe.overlap(
        df1,
        df2,
        on=["strand"],
        how="left",
        cols1=("chrom1", "start", "end"),
        cols2=("chrom2", "start2", "end2"),
        return_index=True,
        return_input=False,
    )
    assert np.sum(pd.isna(b["index_"].values)) == 2

    b = bioframe.overlap(
        df1,
        df2,
        on=None,
        how="left",
        cols1=("chrom1", "start", "end"),
        cols2=("chrom2", "start2", "end2"),
        return_index=True,
        return_input=False,
    )
    assert np.sum(pd.isna(b["index_"].values)) == 0

    ### test overlap 'left', 'outer', and 'right'
    b = bioframe.overlap(
        df1,
        df2,
        on=None,
        how="outer",
        cols1=("chrom1", "start", "end"),
        cols2=("chrom2", "start2", "end2"),
    )
    assert len(b) == 3

    b = bioframe.overlap(
        df1,
        df2,
        on=["animal"],
        how="outer",
        cols1=("chrom1", "start", "end"),
        cols2=("chrom2", "start2", "end2"),
    )
    assert len(b) == 5

    b = bioframe.overlap(
        df1,
        df2,
        on=["animal"],
        how="inner",
        cols1=("chrom1", "start", "end"),
        cols2=("chrom2", "start2", "end2"),
    )
    assert len(b) == 0

    b = bioframe.overlap(
        df1,
        df2,
        on=["animal"],
        how="right",
        cols1=("chrom1", "start", "end"),
        cols2=("chrom2", "start2", "end2"),
    )
    assert len(b) == 2

    b = bioframe.overlap(
        df1,
        df2,
        on=["animal"],
        how="left",
        cols1=("chrom1", "start", "end"),
        cols2=("chrom2", "start2", "end2"),
    )
    assert len(b) == 3

    ### test keep_order and NA handling
    df1 = pd.DataFrame(
        [
            ["chr1", 8, 12, "+"],
            [pd.NA, pd.NA, pd.NA, "-"],
            ["chrX", 1, 8, "+"],
        ],
        columns=["chrom", "start", "end", "strand"],
    ).astype({"start": pd.Int64Dtype(), "end": pd.Int64Dtype()})

    df2 = pd.DataFrame(
        [["chr1", 6, 10, "+"], [pd.NA, pd.NA, pd.NA, "-"], ["chrX", 7, 10, "-"]],
        columns=["chrom2", "start2", "end2", "strand"],
    ).astype({"start2": pd.Int64Dtype(), "end2": pd.Int64Dtype()})

    assert df1.equals(
        bioframe.overlap(
            df1, df2, how="left", keep_order=True, cols2=["chrom2", "start2", "end2"]
        )[["chrom", "start", "end", "strand"]]
    )
    assert ~df1.equals(
        bioframe.overlap(
            df1, df2, how="left", keep_order=False, cols2=["chrom2", "start2", "end2"]
        )[["chrom", "start", "end", "strand"]]
    )

    df1 = pd.DataFrame(
        [
            ["chr1", 8, 12, "+", pd.NA],
            [pd.NA, pd.NA, pd.NA, "-", pd.NA],
            ["chrX", 1, 8, pd.NA, pd.NA],
        ],
        columns=["chrom", "start", "end", "strand", "animal"],
    ).astype({"start": pd.Int64Dtype(), "end": pd.Int64Dtype()})

    df2 = pd.DataFrame(
        [["chr1", 6, 10, pd.NA, "tiger"]],
        columns=["chrom2", "start2", "end2", "strand", "animal"],
    ).astype({"start2": pd.Int64Dtype(), "end2": pd.Int64Dtype()})

    assert (
        bioframe.overlap(
            df1,
            df2,
            how="outer",
            cols2=["chrom2", "start2", "end2"],
            return_index=True,
            keep_order=False,
        ).shape
        == (3, 12)
    )

    ### result of overlap should still have bedframe-like properties
    overlap_df = bioframe.overlap(
        df1,
        df2,
        how="outer",
        cols2=["chrom2", "start2", "end2"],
        return_index=True,
        suffixes=("", ""),
    )
    assert checks.is_bedframe(
        overlap_df[df1.columns],
    )
    assert checks.is_bedframe(
        overlap_df[df2.columns], cols=["chrom2", "start2", "end2"]
    )

    overlap_df = bioframe.overlap(
        df1,
        df2,
        how="innter",
        cols2=["chrom2", "start2", "end2"],
        return_index=True,
        suffixes=("", ""),
    )
    assert checks.is_bedframe(
        overlap_df[df1.columns],
    )
    assert checks.is_bedframe(
        overlap_df[df2.columns], cols=["chrom2", "start2", "end2"]
    )

    # test keep_order incompatible if how!= 'left'
    with pytest.raises(ValueError):
        bioframe.overlap(
            df1,
            df2,
            how="outer",
            on=["animal"],
            cols2=["chrom2", "start2", "end2"],
            keep_order=True,
        )


def test_cluster():
    df1 = pd.DataFrame(
        [
            ["chr1", 1, 5],
            ["chr1", 3, 8],
            ["chr1", 8, 10],
            ["chr1", 12, 14],
        ],
        columns=["chrom", "start", "end"],
    )
    df_annotated = bioframe.cluster(df1)
    assert (
        df_annotated["cluster"].values == np.array([0, 0, 0, 1])
    ).all()  # the last interval does not overlap the first three
    df_annotated = bioframe.cluster(df1, min_dist=2)
    assert (
        df_annotated["cluster"].values == np.array([0, 0, 0, 0])
    ).all()  # all intervals part of the same cluster

    df_annotated = bioframe.cluster(df1, min_dist=None)
    assert (
        df_annotated["cluster"].values == np.array([0, 0, 1, 2])
    ).all()  # adjacent intervals not clustered

    df1.iloc[0, 0] = "chrX"
    df_annotated = bioframe.cluster(df1)
    assert (
        df_annotated["cluster"].values == np.array([2, 0, 0, 1])
    ).all()  # do not cluster intervals across chromosomes

    # test consistency with pyranges (which automatically sorts df upon creation and uses 1-based indexing for clusters)
    # assert (
    #     (bioframe_to_pyranges(df1).cluster(count=True).df["Cluster"].values - 1)
    #     == bioframe.cluster(df1.sort_values(["chrom", "start"]))["cluster"].values
    # ).all()

    # test on=[] argument
    df1 = pd.DataFrame(
        [
            ["chr1", 3, 8, "+", "cat", 5.5],
            ["chr1", 3, 8, "-", "dog", 6.5],
            ["chr1", 6, 10, "-", "cat", 6.5],
            ["chrX", 6, 10, "-", "cat", 6.5],
        ],
        columns=["chrom", "start", "end", "strand", "animal", "location"],
    )
    assert (
        bioframe.cluster(df1, on=["animal"])["cluster"].values == np.array([0, 1, 0, 2])
    ).all()
    assert (
        bioframe.cluster(df1, on=["strand"])["cluster"].values == np.array([0, 1, 1, 2])
    ).all()
    assert (
        bioframe.cluster(df1, on=["location", "animal"])["cluster"].values
        == np.array([0, 2, 1, 3])
    ).all()

    ### test cluster with NAs
    df1 = pd.DataFrame(
        [
            ["chrX", 1, 8, pd.NA, pd.NA],
            [pd.NA, pd.NA, pd.NA, "-", pd.NA],
            ["chr1", 8, 12, "+", pd.NA],
            ["chr1", 1, 8, np.nan, pd.NA],
            [pd.NA, np.nan, pd.NA, "-", pd.NA],
        ],
        columns=["chrom", "start", "end", "strand", "animal"],
    ).astype({"start": pd.Int64Dtype(), "end": pd.Int64Dtype()})

    assert bioframe.cluster(df1)["cluster"].max() == 3
    assert bioframe.cluster(df1, on=["strand"])["cluster"].max() == 4
    pd.testing.assert_frame_equal(df1, bioframe.cluster(df1)[df1.columns])

    assert checks.is_bedframe(
        bioframe.cluster(df1, on=["strand"]),
        cols=["chrom", "cluster_start", "cluster_end"],
    )
    assert checks.is_bedframe(
        bioframe.cluster(df1), cols=["chrom", "cluster_start", "cluster_end"]
    )
    assert checks.is_bedframe(bioframe.cluster(df1))


def test_merge():
    df1 = pd.DataFrame(
        [
            ["chr1", 1, 5],
            ["chr1", 3, 8],
            ["chr1", 8, 10],
            ["chr1", 12, 14],
        ],
        columns=["chrom", "start", "end"],
    )

    # the last interval does not overlap the first three with default min_dist=0
    assert (bioframe.merge(df1)["n_intervals"].values == np.array([3, 1])).all()

    # adjacent intervals are not clustered with min_dist=none
    assert (
        bioframe.merge(df1, min_dist=None)["n_intervals"].values == np.array([2, 1, 1])
    ).all()

    # all intervals part of one cluster
    assert (
        bioframe.merge(df1, min_dist=2)["n_intervals"].values == np.array([4])
    ).all()

    df1.iloc[0, 0] = "chrX"
    assert (
        bioframe.merge(df1, min_dist=None)["n_intervals"].values
        == np.array([1, 1, 1, 1])
    ).all()
    assert (
        bioframe.merge(df1, min_dist=0)["n_intervals"].values == np.array([2, 1, 1])
    ).all()

    # total number of intervals should equal length of original dataframe
    mock_df = mock_bioframe()
    assert np.sum(bioframe.merge(mock_df, min_dist=0)["n_intervals"].values) == len(
        mock_df
    )

    # # test consistency with pyranges
    # pd.testing.assert_frame_equal(
    #     pyranges_to_bioframe(bioframe_to_pyranges(df1).merge(count=True)),
    #     bioframe.merge(df1),
    #     check_dtype=False,
    #     check_exact=False,
    # )

    # test on=['chrom',...] argument
    df1 = pd.DataFrame(
        [
            ["chr1", 3, 8, "+", "cat", 5.5],
            ["chr1", 3, 8, "-", "dog", 6.5],
            ["chr1", 6, 10, "-", "cat", 6.5],
            ["chrX", 6, 10, "-", "cat", 6.5],
        ],
        columns=["chrom", "start", "end", "strand", "animal", "location"],
    )
    assert len(bioframe.merge(df1, on=None)) == 2
    assert len(bioframe.merge(df1, on=["strand"])) == 3
    assert len(bioframe.merge(df1, on=["strand", "location"])) == 3
    assert len(bioframe.merge(df1, on=["strand", "location", "animal"])) == 4
    d = """ chrom   start   end animal  n_intervals
        0   chr1    3   10  cat 2
        1   chr1    3   8   dog 1
        2   chrX    6   10  cat 1"""
    df = pd.read_csv(StringIO(d), sep=r"\s+")
    pd.testing.assert_frame_equal(
        df,
        bioframe.merge(df1, on=["animal"]),
        check_dtype=False,
    )

    # merge with repeated indices
    df = pd.DataFrame(
        {"chrom": ["chr1", "chr2"], "start": [100, 400], "end": [110, 410]}
    )
    df.index = [0, 0]
    pd.testing.assert_frame_equal(
        df.reset_index(drop=True), bioframe.merge(df)[["chrom", "start", "end"]]
    )

    # test merge with NAs
    df1 = pd.DataFrame(
        [
            ["chrX", 1, 8, pd.NA, pd.NA],
            [pd.NA, pd.NA, pd.NA, "-", pd.NA],
            ["chr1", 8, 12, "+", pd.NA],
            ["chr1", 1, 8, np.nan, pd.NA],
            [pd.NA, np.nan, pd.NA, "-", pd.NA],
        ],
        columns=["chrom", "start", "end", "strand", "animal"],
    ).astype({"start": pd.Int64Dtype(), "end": pd.Int64Dtype()})

    assert bioframe.merge(df1).shape[0] == 4
    assert bioframe.merge(df1)["start"].iloc[0] == 1
    assert bioframe.merge(df1)["end"].iloc[0] == 12
    assert bioframe.merge(df1, on=["strand"]).shape[0] == df1.shape[0]
    assert bioframe.merge(df1, on=["animal"]).shape[0] == df1.shape[0]
    assert bioframe.merge(df1, on=["animal"]).shape[1] == df1.shape[1] + 1
    assert checks.is_bedframe(bioframe.merge(df1, on=["strand", "animal"]))


def test_complement():
    ### complementing a df with no intervals in chrX by a view with chrX should return entire chrX region
    df1 = pd.DataFrame(
        [["chr1", 1, 5], ["chr1", 3, 8], ["chr1", 8, 10], ["chr1", 12, 14]],
        columns=["chrom", "start", "end"],
    )
    df1_chromsizes = {"chr1": 100, "chrX": 100}

    df1_complement = pd.DataFrame(
        [
            ["chr1", 0, 1, "chr1"],
            ["chr1", 10, 12, "chr1"],
            ["chr1", 14, 100, "chr1"],
            ["chrX", 0, 100, "chrX"],
        ],
        columns=["chrom", "start", "end", "view_region"],
    )

    pd.testing.assert_frame_equal(
        bioframe.complement(df1, view_df=df1_chromsizes), df1_complement
    )

    # non-default columns in view
    funky_view = make_viewframe(df1_chromsizes, cols=["chr", "start", "end"])

    pd.testing.assert_frame_equal(
        bioframe.complement(
            df1,
            view_df=funky_view,
            cols_view=["chr", "start", "end"],
        ),
        df1_complement,
    )

    ### test complement with two chromosomes ###
    df1.iloc[0, 0] = "chrX"
    df1_complement = pd.DataFrame(
        [
            ["chr1", 0, 3, "chr1"],
            ["chr1", 10, 12, "chr1"],
            ["chr1", 14, 100, "chr1"],
            ["chrX", 0, 1, "chrX"],
            ["chrX", 5, 100, "chrX"],
        ],
        columns=["chrom", "start", "end", "view_region"],
    )
    pd.testing.assert_frame_equal(
        bioframe.complement(df1, view_df=df1_chromsizes), df1_complement
    )

    ### test complement with no view_df and a negative interval
    df1 = pd.DataFrame(
        [["chr1", -5, 5], ["chr1", 10, 20]], columns=["chrom", "start", "end"]
    )
    df1_complement = pd.DataFrame(
        [
            ["chr1", 5, 10, "chr1"],
            ["chr1", 20, np.iinfo(np.int64).max, "chr1"],
        ],
        columns=["chrom", "start", "end", "view_region"],
    )
    pd.testing.assert_frame_equal(bioframe.complement(df1), df1_complement)

    ### test complement with an overhanging interval
    df1 = pd.DataFrame(
        [["chr1", -5, 5], ["chr1", 10, 20]], columns=["chrom", "start", "end"]
    )
    chromsizes = bioframe.make_viewframe({"chr1": 15}, name_style='ucsc', view_name_col="VR")
    df1_complement = pd.DataFrame(
        [
            ["chr1", 5, 10, "chr1:0-15"],
        ],
        columns=["chrom", "start", "end", "view_region"],
    )
    pd.testing.assert_frame_equal(
        bioframe.complement(df1, view_df=chromsizes, view_name_col="VR"), df1_complement
    )

    ### test complement where an interval from df overlaps two different regions from view
    ### test complement with no view_df and a negative interval
    df1 = pd.DataFrame([["chr1", 5, 15]], columns=["chrom", "start", "end"])
    chromsizes = [("chr1", 0, 9, "chr1p"), ("chr1", 11, 20, "chr1q")]
    df1_complement = pd.DataFrame(
        [["chr1", 0, 5, "chr1p"], ["chr1", 15, 20, "chr1q"]],
        columns=["chrom", "start", "end", "view_region"],
    )
    pd.testing.assert_frame_equal(bioframe.complement(df1, chromsizes), df1_complement)

    ### test complement with NAs
    df1 = pd.DataFrame(
        [[pd.NA, pd.NA, pd.NA], ["chr1", 5, 15], [pd.NA, pd.NA, pd.NA]],
        columns=["chrom", "start", "end"],
    ).astype(
        {
            "start": pd.Int64Dtype(),
            "end": pd.Int64Dtype(),
        }
    )

    pd.testing.assert_frame_equal(bioframe.complement(df1, chromsizes), df1_complement)

    with pytest.raises(ValueError):  # no NAs allowed in chromsizes
        bioframe.complement(
            df1, [("chr1", pd.NA, 9, "chr1p"), ("chr1", 11, 20, "chr1q")]
        )

    assert checks.is_bedframe(bioframe.complement(df1, chromsizes))


def test_closest():
    df1 = pd.DataFrame(
        [
            ["chr1", 1, 5],
        ],
        columns=["chrom", "start", "end"],
    )

    df2 = pd.DataFrame(
        [["chr1", 4, 8], ["chr1", 10, 11]], columns=["chrom", "start", "end"]
    )

    ### closest(df1,df2,k=1) ###
    d = """chrom  start  end chrom_  start_  end_  distance
        0    chr1        1      5    chr1        4      8         0"""
    df = pd.read_csv(StringIO(d), sep=r"\s+").astype(
        {
            "start_": pd.Int64Dtype(),
            "end_": pd.Int64Dtype(),
            "distance": pd.Int64Dtype(),
        }
    )
    pd.testing.assert_frame_equal(df, bioframe.closest(df1, df2, k=1))

    ### closest(df1,df2, ignore_overlaps=True)) ###
    d = """chrom_1 start_1 end_1   chrom_2 start_2 end_2   distance
        0   chr1    1   5   chr1    10  11  5"""
    df = pd.read_csv(StringIO(d), sep=r"\s+").astype(
        {
            "start_2": pd.Int64Dtype(),
            "end_2": pd.Int64Dtype(),
            "distance": pd.Int64Dtype(),
        }
    )
    pd.testing.assert_frame_equal(
        df, bioframe.closest(df1, df2, suffixes=("_1", "_2"), ignore_overlaps=True)
    )

    ### closest(df1,df2,k=2) ###
    d = """chrom_1 start_1 end_1   chrom_2 start_2 end_2   distance
            0   chr1    1   5   chr1    4   8   0
            1   chr1    1   5   chr1    10  11  5"""
    df = pd.read_csv(StringIO(d), sep=r"\s+").astype(
        {
            "start_2": pd.Int64Dtype(),
            "end_2": pd.Int64Dtype(),
            "distance": pd.Int64Dtype(),
        }
    )
    pd.testing.assert_frame_equal(
        df, bioframe.closest(df1, df2, suffixes=("_1", "_2"), k=2)
    )

    ### closest(df2,df1) ###
    d = """chrom_1  start_1 end_1   chrom_2 start_2 end_2   distance
            0   chr1    4   8   chr1    1   5   0
            1   chr1    10  11  chr1    1   5   5 """
    df = pd.read_csv(StringIO(d), sep=r"\s+").astype(
        {
            "start_2": pd.Int64Dtype(),
            "end_2": pd.Int64Dtype(),
            "distance": pd.Int64Dtype(),
        }
    )
    pd.testing.assert_frame_equal(df, bioframe.closest(df2, df1, suffixes=("_1", "_2")))

    ### change first interval to new chrom ###
    df2.iloc[0, 0] = "chrA"
    d = """chrom start   end     chrom_ start_ end_  distance
              0   chr1    1   5   chr1    10  11  5"""
    df = pd.read_csv(StringIO(d), sep=r"\s+").astype(
        {
            "start_": pd.Int64Dtype(),
            "end_": pd.Int64Dtype(),
            "distance": pd.Int64Dtype(),
        }
    )
    pd.testing.assert_frame_equal(df, bioframe.closest(df1, df2, k=1))

    ### test other return arguments ###
    df2.iloc[0, 0] = "chr1"
    d = """
        index index_ have_overlap    overlap_start   overlap_end distance
        0   0   0   True    4   5   0
        1   0   1   False   <NA>    <NA>    5
        """
    df = pd.read_csv(StringIO(d), sep=r"\s+")
    pd.testing.assert_frame_equal(
        df,
        bioframe.closest(
            df1,
            df2,
            k=2,
            return_overlap=True,
            return_index=True,
            return_input=False,
            return_distance=True,
        ),
        check_dtype=False,
    )

    # closest should ignore empty groups (e.g. from categorical chrom)
    df = pd.DataFrame(
        [
            ["chrX", 1, 8],
            ["chrX", 2, 10],
        ],
        columns=["chrom", "start", "end"],
    )
    d = """ chrom_1 start_1 end_1   chrom_2 start_2 end_2   distance
            0   chrX    1   8   chrX    2   10  0
            1   chrX    2   10  chrX    1   8   0"""
    df_closest = pd.read_csv(StringIO(d), sep=r"\s+")
    df_cat = pd.CategoricalDtype(categories=["chrX", "chr1"], ordered=True)
    df = df.astype({"chrom": df_cat})
    pd.testing.assert_frame_equal(
        df_closest,
        bioframe.closest(df, suffixes=("_1", "_2")),
        check_dtype=False,
        check_categorical=False,
    )

    # closest should ignore null rows: code will need to be modified
    # as for overlap if an on=[] option is added
    df1 = pd.DataFrame(
        [
            [pd.NA, pd.NA, pd.NA],
            ["chr1", 1, 5],
        ],
        columns=["chrom", "start", "end"],
    ).astype({"start": pd.Int64Dtype(), "end": pd.Int64Dtype()})

    df2 = pd.DataFrame(
        [
            [pd.NA, pd.NA, pd.NA],
            ["chr1", 4, 8],
            [pd.NA, pd.NA, pd.NA],
            ["chr1", 10, 11],
        ],
        columns=["chrom", "start", "end"],
    ).astype({"start": pd.Int64Dtype(), "end": pd.Int64Dtype()})

    d = """chrom_1 start_1 end_1   chrom_2 start_2 end_2   distance
        0   chr1    1   5   chr1    10  11  5"""
    df = pd.read_csv(StringIO(d), sep=r"\s+").astype(
        {
            "start_1": pd.Int64Dtype(),
            "end_1": pd.Int64Dtype(),
            "start_2": pd.Int64Dtype(),
            "end_2": pd.Int64Dtype(),
            "distance": pd.Int64Dtype(),
        }
    )
    pd.testing.assert_frame_equal(
        df, bioframe.closest(df1, df2, suffixes=("_1", "_2"), ignore_overlaps=True, k=5)
    )

    with pytest.raises(ValueError):  # inputs must be valid bedFrames
        df1.iloc[0, 0] = "chr10"
        bioframe.closest(df1, df2)


def test_coverage():

    #### coverage does not exceed length of original interval
    df1 = pd.DataFrame([["chr1", 3, 8]], columns=["chrom", "start", "end"])
    df2 = pd.DataFrame([["chr1", 2, 10]], columns=["chrom", "start", "end"])
    d = """chrom    start   end coverage
         0  chr1    3   8   5"""
    df = pd.read_csv(StringIO(d), sep=r"\s+")
    pd.testing.assert_frame_equal(df, bioframe.coverage(df1, df2))

    ### coverage of interval on different chrom returns zero for coverage and n_overlaps
    df1 = pd.DataFrame([["chr1", 3, 8]], columns=["chrom", "start", "end"])
    df2 = pd.DataFrame([["chrX", 3, 8]], columns=["chrom", "start", "end"])
    d = """chrom    start   end coverage
        0  chr1      3       8     0   """
    df = pd.read_csv(StringIO(d), sep=r"\s+")
    pd.testing.assert_frame_equal(df, bioframe.coverage(df1, df2))

    ### when a second overlap starts within the first
    df1 = pd.DataFrame([["chr1", 3, 8]], columns=["chrom", "start", "end"])
    df2 = pd.DataFrame(
        [["chr1", 3, 6], ["chr1", 5, 8]], columns=["chrom", "start", "end"]
    )
    d = """chrom    start   end coverage
         0  chr1     3       8     5"""
    df = pd.read_csv(StringIO(d), sep=r"\s+")
    pd.testing.assert_frame_equal(df, bioframe.coverage(df1, df2))

    ### coverage of NA interval returns zero for coverage
    df1 = pd.DataFrame(
        [
            ["chr1", 10, 20],
            [pd.NA, pd.NA, pd.NA],
            ["chr1", 3, 8],
            [pd.NA, pd.NA, pd.NA],
        ],
        columns=["chrom", "start", "end"],
    )
    df2 = pd.DataFrame(
        [["chr1", 3, 6], ["chr1", 5, 8], [pd.NA, pd.NA, pd.NA]],
        columns=["chrom", "start", "end"],
    )
    df1 = bioframe.sanitize_bedframe(df1)
    df2 = bioframe.sanitize_bedframe(df2)

    df_coverage = pd.DataFrame(
        [
            ["chr1", 10, 20, 0],
            [pd.NA, pd.NA, pd.NA, 0],
            ["chr1", 3, 8, 5],
            [pd.NA, pd.NA, pd.NA, 0],
        ],
        columns=["chrom", "start", "end", "coverage"],
    ).astype(
        {"start": pd.Int64Dtype(), "end": pd.Int64Dtype(), "coverage": pd.Int64Dtype()}
    )
    pd.testing.assert_frame_equal(df_coverage, bioframe.coverage(df1, df2))

    ### coverage without return_input returns a single column dataFrame
    assert (
        bioframe.coverage(df1, df2, return_input=False)["coverage"].values
        == np.array([0, 0, 5, 0])
    ).all()


def test_subtract():
    ### no intervals should be left after self-subtraction
    df1 = pd.DataFrame(
        [["chrX", 3, 8], ["chr1", 4, 7], ["chrX", 1, 5]],
        columns=["chrom", "start", "end"],
    )
    assert len(bioframe.subtract(df1, df1)) == 0

    ### no intervals on chrX should remain after subtracting a longer interval
    ### interval on chr1 should be split.
    ### additional column should be propagated to children.
    df2 = pd.DataFrame(
        [
            ["chrX", 0, 18],
            ["chr1", 5, 6],
        ],
        columns=["chrom", "start", "end"],
    )
    df1["animal"] = "sea-creature"
    df_result = pd.DataFrame(
        [["chr1", 4, 5, "sea-creature"], ["chr1", 6, 7, "sea-creature"]],
        columns=["chrom", "start", "end", "animal"],
    ).astype({"start": pd.Int64Dtype(), "end": pd.Int64Dtype()})
    pd.testing.assert_frame_equal(
        df_result,
        bioframe.subtract(df1, df2)
        .sort_values(["chrom", "start", "end"])
        .reset_index(drop=True),
    )

    ### no intervals on chrX should remain after subtracting a longer interval
    df2 = pd.DataFrame(
        [["chrX", 0, 4], ["chr1", 6, 6], ["chrX", 4, 9]],
        columns=["chrom", "start", "end"],
    )

    df1["animal"] = "sea-creature"
    df_result = pd.DataFrame(
        [["chr1", 4, 6, "sea-creature"], ["chr1", 6, 7, "sea-creature"]],
        columns=["chrom", "start", "end", "animal"],
    )
    pd.testing.assert_frame_equal(
        df_result.astype({"start": pd.Int64Dtype(), "end": pd.Int64Dtype()}),
        bioframe.subtract(df1, df2)
        .sort_values(["chrom", "start", "end"])
        .reset_index(drop=True),
    )

    ### subtracting dataframes funny column names

    funny_cols = ["C", "chromStart", "chromStop"]

    df1 = pd.DataFrame(
        [["chrX", 3, 8], ["chr1", 4, 7], ["chrX", 1, 5]],
        columns=funny_cols,
    )
    df1["strand"] = "+"

    assert len(bioframe.subtract(df1, df1, cols1=funny_cols, cols2=funny_cols)) == 0

    funny_cols2 = ["chr", "st", "e"]
    df2 = pd.DataFrame(
        [
            ["chrX", 0, 18],
            ["chr1", 5, 6],
        ],
        columns=funny_cols2,
    )

    df_result = pd.DataFrame(
        [["chr1", 4, 5, "+"], ["chr1", 6, 7, "+"]],
        columns=funny_cols + ["strand"],
    )
    df_result = df_result.astype(
        {funny_cols[1]: pd.Int64Dtype(), funny_cols[2]: pd.Int64Dtype()}
    )

    pd.testing.assert_frame_equal(
        df_result,
        bioframe.subtract(df1, df2, cols1=funny_cols, cols2=funny_cols2)
        .sort_values(funny_cols)
        .reset_index(drop=True),
    )

    # subtract should ignore empty groups
    df1 = pd.DataFrame(
        [
            ["chrX", 1, 8],
            ["chrX", 2, 10],
        ],
        columns=["chrom", "start", "end"],
    )
    df2 = pd.DataFrame(
        [
            ["chrX", 1, 8],
        ],
        columns=["chrom", "start", "end"],
    )
    df_cat = pd.CategoricalDtype(categories=["chrX", "chr1"], ordered=True)
    df1 = df1.astype({"chrom": df_cat})
    df_subtracted = pd.DataFrame(
        [
            ["chrX", 8, 10],
        ],
        columns=["chrom", "start", "end"],
    )

    assert bioframe.subtract(df1, df1).empty

    pd.testing.assert_frame_equal(
        df_subtracted.astype({"start": pd.Int64Dtype(), "end": pd.Int64Dtype()}),
        bioframe.subtract(df1, df2),
        check_dtype=False,
        check_categorical=False,
    )

    ## test transferred from deprecated bioframe.split
    df1 = pd.DataFrame(
        [["chrX", 3, 8], ["chr1", 4, 7], ["chrX", 1, 5]],
        columns=["chrom", "start", "end"],
    )

    df2 = pd.DataFrame(
        [
            ["chrX", 4],
            ["chr1", 5],
        ],
        columns=["chrom", "pos"],
    )
    df2["start"] = df2["pos"]
    df2["end"] = df2["pos"]

    df_result = (
        pd.DataFrame(
            [
                ["chrX", 1, 4],
                ["chrX", 3, 4],
                ["chrX", 4, 5],
                ["chrX", 4, 8],
                ["chr1", 5, 7],
                ["chr1", 4, 5],
            ],
            columns=["chrom", "start", "end"],
        )
        .sort_values(["chrom", "start", "end"])
        .reset_index(drop=True)
        .astype({"start": pd.Int64Dtype(), "end": pd.Int64Dtype()})
    )

    pd.testing.assert_frame_equal(
        df_result,
        bioframe.subtract(df1, df2)
        .sort_values(["chrom", "start", "end"])
        .reset_index(drop=True),
    )

    # Test the case when a chromosome should not be split (now implemented with subtract)
    df1 = pd.DataFrame(
        [
            ["chrX", 3, 8],
            ["chr1", 4, 7],
        ],
        columns=["chrom", "start", "end"],
    )

    df2 = pd.DataFrame([["chrX", 4]], columns=["chrom", "pos"])
    df2["start"] = df2["pos"].values
    df2["end"] = df2["pos"].values

    df_result = (
        pd.DataFrame(
            [
                ["chrX", 3, 4],
                ["chrX", 4, 8],
                ["chr1", 4, 7],
            ],
            columns=["chrom", "start", "end"],
        )
        .sort_values(["chrom", "start", "end"])
        .reset_index(drop=True)
    )

    pd.testing.assert_frame_equal(
        df_result.astype({"start": pd.Int64Dtype(), "end": pd.Int64Dtype()}),
        bioframe.subtract(df1, df2)
        .sort_values(["chrom", "start", "end"])
        .reset_index(drop=True),
    )

    # subtract should ignore null rows
    df1 = pd.DataFrame(
        [[pd.NA, pd.NA, pd.NA], ["chr1", 1, 5]],
        columns=["chrom", "start", "end"],
    ).astype({"start": pd.Int64Dtype(), "end": pd.Int64Dtype()})

    df2 = pd.DataFrame(
        [
            ["chrX", 1, 5],
            [pd.NA, pd.NA, pd.NA],
            ["chr1", 4, 8],
            [pd.NA, pd.NA, pd.NA],
            ["chr1", 10, 11],
        ],
        columns=["chrom", "start", "end"],
    ).astype({"start": pd.Int64Dtype(), "end": pd.Int64Dtype()})

    df_subtracted = pd.DataFrame(
        [
            ["chr1", 1, 4],
        ],
        columns=["chrom", "start", "end"],
    ).astype({"start": pd.Int64Dtype(), "end": pd.Int64Dtype()})

    pd.testing.assert_frame_equal(df_subtracted, bioframe.subtract(df1, df2))

    df1 = pd.DataFrame(
        [
            [pd.NA, pd.NA, pd.NA],
        ],
        columns=["chrom", "start", "end"],
    ).astype({"start": pd.Int64Dtype(), "end": pd.Int64Dtype()})

    assert len(bioframe.subtract(df1, df2)) == 0  # empty df1 but valid chroms in df2

    with pytest.raises(ValueError):  # no non-null chromosomes
        bioframe.subtract(df1, df1)

    df2 = pd.DataFrame(
        [
            [pd.NA, pd.NA, pd.NA],
            [pd.NA, pd.NA, pd.NA],
        ],
        columns=["chrom", "start", "end"],
    ).astype({"start": pd.Int64Dtype(), "end": pd.Int64Dtype()})
    with pytest.raises(ValueError):  # no non-null chromosomes
        bioframe.subtract(df1, df2)


def test_setdiff():

    cols1 = ["chrom1", "start", "end"]
    cols2 = ["chrom2", "start", "end"]
    df1 = pd.DataFrame(
        [
            ["chr1", 8, 12, "+", "cat"],
            ["chr1", 8, 12, "-", "cat"],
            ["chrX", 1, 8, "+", "cat"],
        ],
        columns=cols1 + ["strand", "animal"],
    )
    df2 = pd.DataFrame(
        [
            ["chrX", 7, 10, "-", "dog"],
            ["chr1", 6, 10, "-", "cat"],
            ["chr1", 6, 10, "-", "cat"],
        ],
        columns=cols2 + ["strand", "animal"],
    )

    assert (
        len(
            bioframe.setdiff(
                df1,
                df2,
                cols1=cols1,
                cols2=cols2,
                on=None,
            )
        )
        == 0
    )  # everything overlaps

    assert (
        len(
            bioframe.setdiff(
                df1,
                df2,
                cols1=cols1,
                cols2=cols2,
                on=["animal"],
            )
        )
        == 1
    )  # two overlap, one remains

    assert (
        len(
            bioframe.setdiff(
                df1,
                df2,
                cols1=cols1,
                cols2=cols2,
                on=["strand"],
            )
        )
        == 2
    )  # one overlaps, two remain

    # setdiff should ignore nan rows
    df1 = pd.concat([pd.DataFrame([pd.NA]), df1, pd.DataFrame([pd.NA])])[
        ["chrom1", "start", "end", "strand", "animal"]
    ]
    df1 = df1.astype(
        {
            "start": pd.Int64Dtype(),
            "end": pd.Int64Dtype(),
        }
    )
    df2 = pd.concat([pd.DataFrame([pd.NA]), df2, pd.DataFrame([pd.NA])])[
        ["chrom2", "start", "end", "strand", "animal"]
    ]
    df2 = df2.astype(
        {
            "start": pd.Int64Dtype(),
            "end": pd.Int64Dtype(),
        }
    )

    assert (2, 5) == np.shape(bioframe.setdiff(df1, df1, cols1=cols1, cols2=cols1))
    assert (2, 5) == np.shape(bioframe.setdiff(df1, df2, cols1=cols1, cols2=cols2))
    assert (4, 5) == np.shape(
        bioframe.setdiff(df1, df2, on=["strand"], cols1=cols1, cols2=cols2)
    )


def test_count_overlaps():
    df1 = pd.DataFrame(
        [
            ["chr1", 8, 12, "+", "cat"],
            ["chr1", 8, 12, "-", "cat"],
            ["chrX", 1, 8, "+", "cat"],
        ],
        columns=["chrom1", "start", "end", "strand", "animal"],
    )

    df2 = pd.DataFrame(
        [
            ["chr1", 6, 10, "+", "dog"],
            ["chr1", 6, 10, "+", "dog"],
            ["chrX", 7, 10, "+", "dog"],
            ["chrX", 7, 10, "+", "dog"],
        ],
        columns=["chrom2", "start2", "end2", "strand", "animal"],
    )

    assert (
        bioframe.count_overlaps(
            df1,
            df2,
            on=None,
            cols1=("chrom1", "start", "end"),
            cols2=("chrom2", "start2", "end2"),
        )["count"].values
        == np.array([2, 2, 2])
    ).all()

    assert (
        bioframe.count_overlaps(
            df1,
            df2,
            on=["strand"],
            cols1=("chrom1", "start", "end"),
            cols2=("chrom2", "start2", "end2"),
        )["count"].values
        == np.array([2, 0, 2])
    ).all()

    assert (
        bioframe.count_overlaps(
            df1,
            df2,
            on=["strand", "animal"],
            cols1=("chrom1", "start", "end"),
            cols2=("chrom2", "start2", "end2"),
        )["count"].values
        == np.array([0, 0, 0])
    ).all()

    # overlaps with pd.NA
    counts_no_nans = bioframe.count_overlaps(
        df1,
        df2,
        on=None,
        cols1=("chrom1", "start", "end"),
        cols2=("chrom2", "start2", "end2"),
    )

    df1_na = (pd.concat([pd.DataFrame([pd.NA]), df1, pd.DataFrame([pd.NA])])).astype(
        {
            "start": pd.Int64Dtype(),
            "end": pd.Int64Dtype(),
        }
    )[["chrom1", "start", "end", "strand", "animal"]]
    df2_na = (pd.concat([pd.DataFrame([pd.NA]), df2, pd.DataFrame([pd.NA])])).astype(
        {
            "start2": pd.Int64Dtype(),
            "end2": pd.Int64Dtype(),
        }
    )[["chrom2", "start2", "end2", "strand", "animal"]]

    counts_nans_inserted_after = (
        pd.concat([pd.DataFrame([pd.NA]), counts_no_nans, pd.DataFrame([pd.NA])])
    ).astype(
        {
            "start": pd.Int64Dtype(),
            "end": pd.Int64Dtype(),
        }
    )[
        ["chrom1", "start", "end", "strand", "animal", "count"]
    ]

    counts_nans = bioframe.count_overlaps(
        df1_na,
        df2_na,
        on=None,
        cols1=("chrom1", "start", "end"),
        cols2=("chrom2", "start2", "end2"),
    )

    pd.testing.assert_frame_equal(
        counts_nans,
        bioframe.count_overlaps(
            df1_na,
            df2,
            on=None,
            cols1=("chrom1", "start", "end"),
            cols2=("chrom2", "start2", "end2"),
        ),
    )

    assert (
        counts_nans["count"].values
        == counts_nans_inserted_after["count"].fillna(0).values
    ).all()

    ### coverage without return_input returns a single column dataFrame
    pd.testing.assert_frame_equal(
        bioframe.count_overlaps(
            df1_na,
            df2_na,
            cols1=("chrom1", "start", "end"),
            cols2=("chrom2", "start2", "end2"),
            return_input=False,
        ),
        pd.DataFrame(counts_nans["count"]),
    )


def test_assign_view():

    ## default assignment case
    view_df = pd.DataFrame(
        [
            ["chr11", 1, 8, "chr11p"],
        ],
        columns=["chrom", "start", "end", "name"],
    )
    df = pd.DataFrame(
        [
            ["chr11", 0, 10, "+"],
        ],
        columns=["chrom", "start", "end", "strand"],
    )
    df_assigned = pd.DataFrame(
        [
            ["chr11", 0, 10, "+", "chr11p"],
        ],
        columns=["chrom", "start", "end", "strand", "view_region"],
    )
    df_assigned = df_assigned.astype(
        {"chrom": str, "start": pd.Int64Dtype(), "end": pd.Int64Dtype()}
    )
    pd.testing.assert_frame_equal(df_assigned, bioframe.assign_view(df, view_df))

    # non-default columns in view
    funky_view = view_df.rename(columns={"chrom": "chr"})
    pd.testing.assert_frame_equal(
        df_assigned,
        bioframe.assign_view(
            df,
            view_df=funky_view,
            cols_view=["chr", "start", "end"],
        ),
    )

    # assignment with funny view_name_col and an interval on chr2 not cataloged in the view_df
    view_df = pd.DataFrame(
        [
            ["chrX", 1, 8, "oranges"],
            ["chrX", 8, 20, "grapefruit"],
            ["chr1", 0, 10, "apples"],
        ],
        columns=["chrom", "start", "end", "fruit"],
    )

    df = pd.DataFrame(
        [
            ["chr1", 0, 10, "+"],
            ["chrX", 5, 10, "+"],
            ["chrX", 0, 5, "+"],
            ["chr2", 5, 10, "+"],
        ],
        columns=["chrom", "start", "end", "strand"],
    )

    df_assigned = pd.DataFrame(
        [
            ["chr1", 0, 10, "+", "apples"],
            ["chrX", 5, 10, "+", "oranges"],
            ["chrX", 0, 5, "+", "oranges"],
        ],
        columns=["chrom", "start", "end", "strand", "funny_view_region"],
    )
    df_assigned = df_assigned.astype(
        {"chrom": str, "start": pd.Int64Dtype(), "end": pd.Int64Dtype()}
    )

    pd.testing.assert_frame_equal(
        df_assigned,
        bioframe.assign_view(
            df,
            view_df,
            view_name_col="fruit",
            df_view_col="funny_view_region",
            drop_unassigned=True,
        ),
    )

    ### keep the interval with NA as its region if drop_unassigned is False
    df_assigned = pd.DataFrame(
        [
            ["chr1", 0, 10, "+", "apples"],
            ["chrX", 5, 10, "+", "oranges"],
            ["chrX", 0, 5, "+", "oranges"],
            ["chr2", 5, 10, "+", pd.NA],
        ],
        columns=["chrom", "start", "end", "strand", "funny_view_region"],
    )
    df_assigned = df_assigned.astype(
        {"chrom": str, "start": pd.Int64Dtype(), "end": pd.Int64Dtype()}
    )

    pd.testing.assert_frame_equal(
        df_assigned,
        bioframe.assign_view(
            df,
            view_df,
            view_name_col="fruit",
            df_view_col="funny_view_region",
            drop_unassigned=False,
        ),
    )

    ### assign_view with NA values assigns a view of none
    df = pd.DataFrame(
        [
            ["chr1", 0, 10, "+"],
            ["chrX", 5, 10, "+"],
            [pd.NA, pd.NA, pd.NA, "+"],
            ["chrX", 0, 5, "+"],
            ["chr2", 5, 10, "+"],
        ],
        columns=["chrom", "start", "end", "strand"],
    ).astype({"start": pd.Int64Dtype(), "end": pd.Int64Dtype()})

    pd.testing.assert_frame_equal(
        df, bioframe.assign_view(df, view_df, view_name_col="fruit").iloc[:, :-1]
    )

    assert (
        bioframe.assign_view(df, view_df, view_name_col="fruit")["view_region"].values
        == np.array(["apples", "oranges", None, "oranges", None], dtype=object)
    ).all()


def test_sort_bedframe():

    view_df = pd.DataFrame(
        [
            ["chrX", 1, 8, "oranges"],
            ["chrX", 8, 20, "grapefruit"],
            ["chr1", 0, 10, "apples"],
        ],
        columns=["chrom", "start", "end", "fruit"],
    )

    df = pd.DataFrame(
        [
            ["chr2", 5, 10, "+"],
            ["chr1", 0, 10, "+"],
            ["chrX", 5, 10, "+"],
            ["chrX", 0, 5, "+"],
        ],
        columns=["chrom", "start", "end", "strand"],
    )

    # sorting just by chrom,start,end
    df_sorted = pd.DataFrame(
        [
            ["chr1", 0, 10, "+"],
            ["chr2", 5, 10, "+"],
            ["chrX", 0, 5, "+"],
            ["chrX", 5, 10, "+"],
        ],
        columns=["chrom", "start", "end", "strand"],
    )

    pd.testing.assert_frame_equal(df_sorted, bioframe.sort_bedframe(df))

    # when a view_df is provided, regions without assigned views
    # are placed last and view_region is returned as a categorical
    df_sorted = pd.DataFrame(
        [
            ["chrX", 0, 5, "+"],
            ["chrX", 5, 10, "+"],
            ["chr1", 0, 10, "+"],
            ["chr2", 5, 10, "+"],
        ],
        columns=["chrom", "start", "end", "strand"],
    )

    # test if sorting after assiging view to df denovo works,
    pd.testing.assert_frame_equal(
        df_sorted, bioframe.sort_bedframe(df, view_df, view_name_col="fruit")
    )
<<<<<<< HEAD
    
=======

    # non-default columns in view
    funky_view = view_df.rename(columns={"chrom": "chr"})
    pd.testing.assert_frame_equal(
        df_sorted,
        bioframe.sort_bedframe(
            df,
            view_df=funky_view,
            view_name_col="fruit",
            cols_view=["chr", "start", "end"],
        ),
    )
>>>>>>> b2ce47f6

    # also test if sorting after assiging view to df denovo works,
    # which is triggered by df_view_col = None:
    pd.testing.assert_frame_equal(df_sorted, bioframe.sort_bedframe(df, view_df))

    # also test if sorting after assiging view to df from chromsizes-like dictionary works:
    pd.testing.assert_frame_equal(
        df_sorted, bioframe.sort_bedframe(df, view_df={"chrX": 20, "chr1": 10})
    )

    ### 'df' has no column 'view_region', so this should raise a ValueError
    assert pytest.raises(
        ValueError,
        bioframe.sort_bedframe,
        df,
        view_df,
        view_name_col="fruit",
        df_view_col="view_region",
    )

    ### sort_bedframe with NA entries:
    df = pd.DataFrame(
        [
            ["chr1", 0, 10, "+"],
            ["chrX", 5, 10, "+"],
            [pd.NA, pd.NA, pd.NA, "+"],
            ["chrX", 0, 5, "+"],
            ["chr2", 5, 10, "+"],
        ],
        columns=["chrom", "start", "end", "strand"],
    ).astype({"start": pd.Int64Dtype(), "end": pd.Int64Dtype()})

    # NA put at end
    assert pd.isna(bioframe.sort_bedframe(df)["chrom"].values[-1])
    assert pd.isna(
        bioframe.sort_bedframe(df, view_df, view_name_col="fruit")["chrom"].values[-1]
    )
    assert (
        df.dtypes == bioframe.sort_bedframe(df, view_df, view_name_col="fruit").dtypes
    ).all()<|MERGE_RESOLUTION|>--- conflicted
+++ resolved
@@ -1728,9 +1728,6 @@
     pd.testing.assert_frame_equal(
         df_sorted, bioframe.sort_bedframe(df, view_df, view_name_col="fruit")
     )
-<<<<<<< HEAD
-    
-=======
 
     # non-default columns in view
     funky_view = view_df.rename(columns={"chrom": "chr"})
@@ -1743,7 +1740,6 @@
             cols_view=["chr", "start", "end"],
         ),
     )
->>>>>>> b2ce47f6
 
     # also test if sorting after assiging view to df denovo works,
     # which is triggered by df_view_col = None:
