--- conflicted
+++ resolved
@@ -1,14 +1,4 @@
-<<<<<<< HEAD
+click>=7
 numpy>=1.10
 pandas>=1.0.3
-click>=6.6
-=======
-six
-cytoolz
-numpy
-pandas
-pysam
-pyfaidx
-pypairix
-requests
->>>>>>> 9f2e3b3f
+requests